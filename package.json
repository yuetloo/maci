{
  "name": "maci",
<<<<<<< HEAD
  "version": "0.2.0",
  "description": "Minimal Anti-Collusion Infrastructure",
=======
  "version": "0.4.0",
  "description": "Minimal Anti-Collustion Infrastructure",
>>>>>>> 658aff65
  "repository": "https://github.com/appliedzkp/maci",
  "license": "MIT",
  "scripts": {
    "bootstrap": "lerna bootstrap",
    "build": "lerna run build",
    "lint": "eslint './**/**/*.ts'",
    "lint-fix": "eslint './**/**/*.ts' --fix"
  },
  "author": "",
  "devDependencies": {
    "@typescript-eslint/eslint-plugin": "^2.31.0",
    "@typescript-eslint/parser": "^2.31.0",
    "eslint": "^6.8.0",
    "lerna": "^3.20.1",
    "typescript": "^3.7.4"
  }
}<|MERGE_RESOLUTION|>--- conflicted
+++ resolved
@@ -1,12 +1,7 @@
 {
   "name": "maci",
-<<<<<<< HEAD
-  "version": "0.2.0",
+  "version": "0.4.0",
   "description": "Minimal Anti-Collusion Infrastructure",
-=======
-  "version": "0.4.0",
-  "description": "Minimal Anti-Collustion Infrastructure",
->>>>>>> 658aff65
   "repository": "https://github.com/appliedzkp/maci",
   "license": "MIT",
   "scripts": {
