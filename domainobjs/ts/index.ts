import * as assert from 'assert';
import base64url from 'base64url';
import {
<<<<<<< HEAD
	Ciphertext,
	EcdhSharedKey,
	Signature,
	PubKey as RawPubKey,
	PrivKey as RawPrivKey,
	G1Point,
	G2Point,
	encrypt,
	decrypt,
	sign,
	hashLeftRight,
	hash13,
	hash3,
	hash4,
	hash5,
	verifySignature,
	genRandomSalt,
	genKeypair,
	genPubKey,
	formatPrivKeyForBabyJub,
	genEcdhSharedKey,
	packPubKey,
	unpackPubKey,
	IncrementalQuinTree,
	SNARK_FIELD_SIZE,
} from 'maci-crypto';

const SERIALIZED_PRIV_KEY_PREFIX = 'macisk.';
=======
    Ciphertext,
    EcdhSharedKey,
    Signature,
    PubKey as RawPubKey,
    PrivKey as RawPrivKey,
    G1Point,
    G2Point,
    encrypt,
    decrypt,
    sign,
    hashLeftRight,
    hash13,
    hash3,
    hash4,
    hash5,
    verifySignature,
    genRandomSalt,
    genKeypair,
    genPubKey,
    formatPrivKeyForBabyJub,
    genEcdhSharedKey,
    packPubKey,
    unpackPubKey,
    IncrementalQuinTree,
    SNARK_FIELD_SIZE,
} from 'maci-crypto'

const SERIALIZED_PRIV_KEY_PREFIX = 'macisk.'
>>>>>>> 4c50c026

class VerifyingKey {
	public alpha1: G1Point;
	public beta2: G2Point;
	public gamma2: G2Point;
	public delta2: G2Point;
	public ic: G1Point[];

	constructor(
		_alpha1: G1Point,
		_beta2: G2Point,
		_gamma2: G2Point,
		_delta2: G2Point,
		_ic: G1Point[]
	) {
		this.alpha1 = _alpha1;
		this.beta2 = _beta2;
		this.gamma2 = _gamma2;
		this.delta2 = _delta2;
		this.ic = _ic;
	}

	public asContractParam() {
		return {
			alpha1: this.alpha1.asContractParam(),
			beta2: this.beta2.asContractParam(),
			gamma2: this.gamma2.asContractParam(),
			delta2: this.delta2.asContractParam(),
			ic: this.ic.map((x) => x.asContractParam()),
		};
	}

	public static fromContract(data: any): VerifyingKey {
		const convertG2 = (point: any): G2Point => {
			return new G2Point(
				[BigInt(point.x[0]), BigInt(point.x[1])],
				[BigInt(point.y[0]), BigInt(point.y[1])]
			);
		};

		return new VerifyingKey(
			new G1Point(BigInt(data.alpha1.x), BigInt(data.alpha1.y)),
			convertG2(data.beta2),
			convertG2(data.gamma2),
			convertG2(data.delta2),
			data.ic.map((c: any) => new G1Point(BigInt(c.x), BigInt(c.y)))
		);
	}

	public equals(vk: VerifyingKey): boolean {
		let icEqual = this.ic.length === vk.ic.length;

		// Immediately return false if the length doesn't match
		if (!icEqual) {
			return false;
		}

		// Each element in ic must match
		for (let i = 0; i < this.ic.length; i++) {
			icEqual = icEqual && this.ic[i].equals(vk.ic[i]);
		}

		return (
			this.alpha1.equals(vk.alpha1) &&
			this.beta2.equals(vk.beta2) &&
			this.gamma2.equals(vk.gamma2) &&
			this.delta2.equals(vk.delta2) &&
			icEqual
		);
	}

	public copy(): VerifyingKey {
		const copyG2 = (point: any): G2Point => {
			return new G2Point(
				[BigInt(point.x[0].toString()), BigInt(point.x[1].toString())],
				[BigInt(point.y[0].toString()), BigInt(point.y[1].toString())]
			);
		};

		return new VerifyingKey(
			new G1Point(
				BigInt(this.alpha1.x.toString()),
				BigInt(this.alpha1.y.toString())
			),
			copyG2(this.beta2),
			copyG2(this.gamma2),
			copyG2(this.delta2),
			this.ic.map(
				(c: any) => new G1Point(BigInt(c.x.toString()), BigInt(c.y.toString()))
			)
		);
	}

	public static fromJSON = (j: string): VerifyingKey => {
		const data = JSON.parse(j);
		return VerifyingKey.fromObj(data);
	};

	public static fromObj = (data: any): VerifyingKey => {
		const alpha1 = new G1Point(
			BigInt(data.vk_alpha_1[0]),
			BigInt(data.vk_alpha_1[1])
		);
		const beta2 = new G2Point(
			[BigInt(data.vk_beta_2[0][1]), BigInt(data.vk_beta_2[0][0])],
			[BigInt(data.vk_beta_2[1][1]), BigInt(data.vk_beta_2[1][0])]
		);
		const gamma2 = new G2Point(
			[BigInt(data.vk_gamma_2[0][1]), BigInt(data.vk_gamma_2[0][0])],
			[BigInt(data.vk_gamma_2[1][1]), BigInt(data.vk_gamma_2[1][0])]
		);
		const delta2 = new G2Point(
			[BigInt(data.vk_delta_2[0][1]), BigInt(data.vk_delta_2[0][0])],
			[BigInt(data.vk_delta_2[1][1]), BigInt(data.vk_delta_2[1][0])]
		);
		const ic = data.IC.map((ic) => new G1Point(BigInt(ic[0]), BigInt(ic[1])));

		return new VerifyingKey(alpha1, beta2, gamma2, delta2, ic);
	};
}

interface Proof {
	a: G1Point;
	b: G2Point;
	c: G1Point;
}

class PrivKey {
	public rawPrivKey: RawPrivKey;

	constructor(rawPrivKey: RawPrivKey) {
		this.rawPrivKey = rawPrivKey;
	}

	public copy = (): PrivKey => {
		return new PrivKey(BigInt(this.rawPrivKey.toString()));
	};

	public asCircuitInputs = () => {
		return formatPrivKeyForBabyJub(this.rawPrivKey).toString();
	};

	public serialize = (): string => {
		return SERIALIZED_PRIV_KEY_PREFIX + this.rawPrivKey.toString(16);
	};

	public static unserialize = (s: string): PrivKey => {
		const x = s.slice(SERIALIZED_PRIV_KEY_PREFIX.length);
		return new PrivKey(BigInt('0x' + x));
	};

	public static isValidSerializedPrivKey = (s: string): boolean => {
		const correctPrefix = s.startsWith(SERIALIZED_PRIV_KEY_PREFIX);
		const x = s.slice(SERIALIZED_PRIV_KEY_PREFIX.length);

		let validValue = false;
		try {
			const value = BigInt('0x' + x);
			validValue = value < SNARK_FIELD_SIZE;
		} catch {
			// comment to make linter happy
		}

		return correctPrefix && validValue;
	};
}

const SERIALIZED_PUB_KEY_PREFIX = 'macipk.';

class PubKey {
	public rawPubKey: RawPubKey;

	constructor(rawPubKey: RawPubKey) {
		assert(rawPubKey.length === 2);
		assert(rawPubKey[0] < SNARK_FIELD_SIZE);
		assert(rawPubKey[1] < SNARK_FIELD_SIZE);
		this.rawPubKey = rawPubKey;
	}

	public copy = (): PubKey => {
		return new PubKey([
			BigInt(this.rawPubKey[0].toString()),
			BigInt(this.rawPubKey[1].toString()),
		]);
	};

	public asContractParam = () => {
		return {
			x: this.rawPubKey[0].toString(),
			y: this.rawPubKey[1].toString(),
		};
	};

	public asCircuitInputs = () => {
		return this.rawPubKey.map((x) => x.toString());
	};

	public asArray = (): BigInt[] => {
		return [this.rawPubKey[0], this.rawPubKey[1]];
	};

	public serialize = (): string => {
		// Blank leaves have pubkey [0, 0], which packPubKey does not support
		if (
			BigInt(`${this.rawPubKey[0]}`) === BigInt(0) &&
			BigInt(`${this.rawPubKey[1]}`) === BigInt(0)
		) {
			return SERIALIZED_PUB_KEY_PREFIX + 'z';
		}
		const packed = packPubKey(this.rawPubKey).toString('hex');
		return SERIALIZED_PUB_KEY_PREFIX + packed.toString();
	};

	public hash = (): BigInt => {
		return hashLeftRight(this.rawPubKey[0], this.rawPubKey[1]);
	};

	public equals = (p: PubKey): boolean => {
		return (
			this.rawPubKey[0] === p.rawPubKey[0] &&
			this.rawPubKey[1] === p.rawPubKey[1]
		);
	};

	public static unserialize = (s: string): PubKey => {
		// Blank leaves have pubkey [0, 0], which packPubKey does not support
		if (s === SERIALIZED_PUB_KEY_PREFIX + 'z') {
			return new PubKey([BigInt(0), BigInt(0)]);
		}

		const len = SERIALIZED_PUB_KEY_PREFIX.length;
		const packed = Buffer.from(s.slice(len), 'hex');
		return new PubKey(unpackPubKey(packed));
	};

	public static isValidSerializedPubKey = (s: string): boolean => {
		const correctPrefix = s.startsWith(SERIALIZED_PUB_KEY_PREFIX);

		let validValue = false;
		try {
			PubKey.unserialize(s);
			validValue = true;
		} catch {
			// comment to make linter happy
		}

		return correctPrefix && validValue;
	};
}

class Keypair {
	public privKey: PrivKey;
	public pubKey: PubKey;

	constructor(privKey?: PrivKey) {
		if (privKey) {
			this.privKey = privKey;
			this.pubKey = new PubKey(genPubKey(privKey.rawPrivKey));
		} else {
			const rawKeyPair = genKeypair();
			this.privKey = new PrivKey(rawKeyPair.privKey);
			this.pubKey = new PubKey(rawKeyPair.pubKey);
		}
	}

	public copy = (): Keypair => {
		return new Keypair(this.privKey.copy());
	};

	public static genEcdhSharedKey(privKey: PrivKey, pubKey: PubKey) {
		return genEcdhSharedKey(privKey.rawPrivKey, pubKey.rawPubKey);
	}

	public equals(keypair: Keypair): boolean {
		const equalPrivKey = this.privKey.rawPrivKey === keypair.privKey.rawPrivKey;
		const equalPubKey =
			this.pubKey.rawPubKey[0] === keypair.pubKey.rawPubKey[0] &&
			this.pubKey.rawPubKey[1] === keypair.pubKey.rawPubKey[1];

		// If this assertion fails, something is very wrong and this function
		// should not return anything
		// XOR is equivalent to: (x && !y) || (!x && y )
		const x = equalPrivKey && equalPubKey;
		const y = !equalPrivKey && !equalPubKey;

		assert((x && !y) || (!x && y));

		return equalPrivKey;
	}
}

interface IStateLeaf {
	pubKey: PubKey;
	voiceCreditBalance: BigInt;
}

interface IDeactivatedKeyLeaf {
	pubKey: PubKey;
	c1: BigInt[];
	c2: BigInt[];
	salt: BigInt;
}

interface IDeactivatedKeyLeaf {
    pubKey: PubKey;
    c1: BigInt[];
    c2: BigInt[];
    salt: BigInt;
}

interface VoteOptionTreeLeaf {
	votes: BigInt;
}

/*
 * An encrypted command and signature.
 */
class Message {
	public msgType: BigInt;
	public data: BigInt[];
	public static DATA_LENGTH = 10;

	constructor(msgType: BigInt, data: BigInt[]) {
		assert(data.length === Message.DATA_LENGTH);
		this.msgType = msgType;
		this.data = data;
	}

	private asArray = (): BigInt[] => {
		return [this.msgType].concat(this.data);
	};

	public asContractParam = () => {
		return {
			msgType: this.msgType,
			data: this.data.map((x: BigInt) => x.toString()),
		};
	};

	public asCircuitInputs = (): BigInt[] => {
		return this.asArray();
	};

	public hash = (_encPubKey: PubKey): BigInt => {
		return hash13([...[this.msgType], ...this.data, ..._encPubKey.rawPubKey]);
	};

	public copy = (): Message => {
		return new Message(
			BigInt(this.msgType.toString()),
			this.data.map((x: BigInt) => BigInt(x.toString()))
		);
	};

	public equals = (m: Message): boolean => {
		if (this.data.length !== m.data.length) {
			return false;
		}
		if (this.msgType !== m.msgType) {
			return false;
		}

		for (let i = 0; i < this.data.length; i++) {
			if (this.data[i] !== m.data[i]) {
				return false;
			}
		}

		return true;
	};
}

/*
 * A Ballot represents a User's votes in a Poll, as well as their next valid
 * nonce.
 * @param _voiceCreditBalance The user's voice credit balance
 * @param _nonce The number of valid commands which the user has already
 *               published
 */
class Ballot {
	public votes: BigInt[] = [];
	public nonce: BigInt = BigInt(0);
	public voteOptionTreeDepth: number;

	constructor(_numVoteOptions: number, _voteOptionTreeDepth: number) {
		this.voteOptionTreeDepth = _voteOptionTreeDepth;
		assert(5 ** _voteOptionTreeDepth >= _numVoteOptions);
		assert(_numVoteOptions >= 0);
		for (let i = 0; i < _numVoteOptions; i++) {
			this.votes.push(BigInt(0));
		}
	}

	public hash = (): BigInt => {
		const vals = this.asArray();
		return hashLeftRight(vals[0], vals[1]);
	};

	public asCircuitInputs = (): BigInt[] => {
		return this.asArray();
	};

	public asArray = (): BigInt[] => {
		let lastIndexToInsert = this.votes.length - 1;
		while (lastIndexToInsert > 0) {
			if (this.votes[lastIndexToInsert] !== BigInt(0)) {
				break;
			}
			lastIndexToInsert--;
		}
		const voTree = new IncrementalQuinTree(
			this.voteOptionTreeDepth,
			BigInt(0),
			5,
			hash5
		);
		for (let i = 0; i <= lastIndexToInsert; i++) {
			voTree.insert(this.votes[i]);
		}

		return [this.nonce, voTree.root];
	};

	public copy = (): Ballot => {
		const b = new Ballot(this.votes.length, this.voteOptionTreeDepth);

		b.votes = this.votes.map((x) => BigInt(x.toString()));
		b.nonce = BigInt(this.nonce.toString());

		return b;
	};

	public equals(b: Ballot): boolean {
		for (let i = 0; i < this.votes.length; i++) {
			if (b.votes[i] !== this.votes[i]) {
				return false;
			}
		}
		return b.nonce === this.nonce && this.votes.length === b.votes.length;
	}

	public static genRandomBallot(
		_numVoteOptions: number,
		_voteOptionTreeDepth: number
	) {
		const ballot = new Ballot(_numVoteOptions, _voteOptionTreeDepth);
		ballot.nonce = genRandomSalt();
		return ballot;
	}

	public static genBlankBallot(
		_numVoteOptions: number,
		_voteOptionTreeDepth: number
	) {
		const ballot = new Ballot(_numVoteOptions, _voteOptionTreeDepth);
		return ballot;
	}
}

/*
 * A leaf in the deactivated keys tree, containing hashed deactivated public key with deactivation status
 */
class DeactivatedKeyLeaf implements IDeactivatedKeyLeaf {
	public pubKey: PubKey;
	public c1: BigInt[];
	public c2: BigInt[];
	public salt: BigInt;

	constructor(pubKey: PubKey, c1: BigInt[], c2: BigInt[], salt: BigInt) {
		this.pubKey = pubKey;
		this.c1 = c1;
		this.c2 = c2;
		this.salt = salt;
	}

	/*
	 * Deep-copies the object
	 */
	public copy(): DeactivatedKeyLeaf {
		return new DeactivatedKeyLeaf(
			this.pubKey.copy(),
			[BigInt(this.c1[0].toString()), BigInt(this.c1[1].toString())],
			[BigInt(this.c2[0].toString()), BigInt(this.c2[1].toString())],
			BigInt(this.salt.toString())
		);
	}

	public static genBlankLeaf(): DeactivatedKeyLeaf {
		// The public key for a blank state leaf is the first Pedersen base
		// point from iden3's circomlib implementation of the Pedersen hash.
		// Since it is generated using a hash-to-curve function, we are
		// confident that no-one knows the private key associated with this
		// public key. See:
		// https://github.com/iden3/circomlib/blob/d5ed1c3ce4ca137a6b3ca48bec4ac12c1b38957a/src/pedersen_printbases.js
		// Its hash should equal
		// 6769006970205099520508948723718471724660867171122235270773600567925038008762.
		return new DeactivatedKeyLeaf(
			new PubKey([
				BigInt(
					'10457101036533406547632367118273992217979173478358440826365724437999023779287'
				),
				BigInt(
					'19824078218392094440610104313265183977899662750282163392862422243483260492317'
				),
			]),
			[BigInt(0), BigInt(0)],
			[BigInt(0), BigInt(0)],
			BigInt(0)
		);
	}

	public static genRandomLeaf() {
		const keypair = new Keypair();
		return new DeactivatedKeyLeaf(
			keypair.pubKey,
			[BigInt(0), BigInt(0)],
			[BigInt(0), BigInt(0)],
			genRandomSalt()
		);
	}

	private asArray = (): BigInt[] => {
		return [
			hash3([...this.pubKey.asArray(), this.salt]),
			...this.c1,
			...this.c2,
		];
	};

	public asCircuitInputs = (): BigInt[] => {
		return this.asArray();
	};

	public hash = (): BigInt => {
		return hash5(this.asArray());
	};

	public asContractParam() {
		return {
			pubKeyHash: hash3([...this.pubKey.asArray(), this.salt]),
			c1: this.c1,
			c2: this.c2,
		};
	}

	public equals(s: DeactivatedKeyLeaf): boolean {
		return (
			this.pubKey.equals(s.pubKey) &&
			this.c1[0] === s.c1[0] &&
			this.c1[0] === s.c1[1] &&
			this.c2[0] === s.c2[0] &&
			this.c2[0] === s.c2[1] &&
			this.salt === s.salt
		);
	}

	public serialize = (): string => {
		const j = [
			this.pubKey.serialize(),
			this.c1[0].toString(16),
			this.c1[1].toString(16),
			this.c2[0].toString(16),
			this.c2[1].toString(16),
			this.salt.toString(16),
		];

		return base64url(Buffer.from(JSON.stringify(j, null, 0), 'utf8'));
	};

	static unserialize = (serialized: string): DeactivatedKeyLeaf => {
		const j = JSON.parse(base64url.decode(serialized));

		return new DeactivatedKeyLeaf(
			PubKey.unserialize(j[0]),
			[BigInt('0x' + j[1]), BigInt('0x' + j[2])],
			[BigInt('0x' + j[3]), BigInt('0x' + j[4])],
			BigInt('0x' + j[5])
		);
	};
}

/*
 * A leaf in the deactivated keys tree, containing hashed deactivated public key with deactivation status
 */
class DeactivatedKeyLeaf implements IDeactivatedKeyLeaf {
    public pubKey: PubKey;
    public c1: BigInt[];
    public c2: BigInt[];
    public salt: BigInt;

    constructor (
        pubKey: PubKey,
        c1: BigInt[],
        c2: BigInt[],
        salt: BigInt
    ) {
        this.pubKey = pubKey
        this.c1 = c1
        this.c2 = c2
        this.salt = salt
    }

    /*
     * Deep-copies the object
     */
    public copy(): DeactivatedKeyLeaf {
        return new DeactivatedKeyLeaf(
            this.pubKey.copy(),
            [BigInt(this.c1[0].toString()), BigInt(this.c1[1].toString())],
            [BigInt(this.c2[0].toString()), BigInt(this.c2[1].toString())],
            BigInt(this.salt.toString()),
        )
    }

    public static genBlankLeaf(): DeactivatedKeyLeaf {
        // The public key for a blank state leaf is the first Pedersen base
        // point from iden3's circomlib implementation of the Pedersen hash.
        // Since it is generated using a hash-to-curve function, we are
        // confident that no-one knows the private key associated with this
        // public key. See:
        // https://github.com/iden3/circomlib/blob/d5ed1c3ce4ca137a6b3ca48bec4ac12c1b38957a/src/pedersen_printbases.js
        // Its hash should equal
        // 6769006970205099520508948723718471724660867171122235270773600567925038008762.
        return new DeactivatedKeyLeaf(
            new PubKey([
                BigInt('10457101036533406547632367118273992217979173478358440826365724437999023779287'),
                BigInt('19824078218392094440610104313265183977899662750282163392862422243483260492317'),
            ]),
            [BigInt(0), BigInt(0)],
            [BigInt(0), BigInt(0)],
            BigInt(0)
        )
    }

    public static genRandomLeaf() {
        const keypair = new Keypair()
        return new DeactivatedKeyLeaf(
            keypair.pubKey,
            [BigInt(0), BigInt(0)],
            [BigInt(0), BigInt(0)],
            genRandomSalt()
        )
    }

    private asArray = (): BigInt[] => {

        return [
            hash3([...this.pubKey.asArray(), this.salt]),
            ...this.c1,
            ...this.c2,
        ]
    }

    public asCircuitInputs = (): BigInt[] => {

        return this.asArray()
    }

    public hash = (): BigInt => {

        return hash5(this.asArray())
    }

    public asContractParam() {
        return {
            pubKeyHash: hash3([...this.pubKey.asArray(), this.salt]),
            c1: this.c1,
            c2: this.c2,
        }
    }

    public equals(s: DeactivatedKeyLeaf): boolean {
        return this.pubKey.equals(s.pubKey) &&
            this.c1[0] === s.c1[0] &&
            this.c1[0] === s.c1[1] &&
            this.c2[0] === s.c2[0] &&
            this.c2[0] === s.c2[1] &&
            this.salt === s.salt
    }

    public serialize = (): string => {
        const j = [
            this.pubKey.serialize(),
            this.c1[0].toString(16),
            this.c1[1].toString(16),
            this.c2[0].toString(16),
            this.c2[1].toString(16),
            this.salt.toString(16),
        ]

        return base64url(
            Buffer.from(JSON.stringify(j, null, 0), 'utf8')
        )
    }

    static unserialize = (serialized: string): DeactivatedKeyLeaf => {
        const j = JSON.parse(base64url.decode(serialized))

        return new DeactivatedKeyLeaf(
            PubKey.unserialize(j[0]),
            [BigInt('0x' + j[1]), BigInt('0x' + j[2])],
            [BigInt('0x' + j[3]), BigInt('0x' + j[4])],
            BigInt('0x' + j[5]),
        )
    }
}

/*
 * A leaf in the state tree, which maps public keys to voice credit balances
 */
class StateLeaf implements IStateLeaf {
	public pubKey: PubKey;
	public voiceCreditBalance: BigInt;
	public timestamp: BigInt;

	constructor(pubKey: PubKey, voiceCreditBalance: BigInt, timestamp: BigInt) {
		this.pubKey = pubKey;
		this.voiceCreditBalance = voiceCreditBalance;
		this.timestamp = timestamp;
	}

	/*
	 * Deep-copies the object
	 */
	public copy(): StateLeaf {
		return new StateLeaf(
			this.pubKey.copy(),
			BigInt(this.voiceCreditBalance.toString()),
			BigInt(this.timestamp.toString())
		);
	}

	public static genBlankLeaf(): StateLeaf {
		// The public key for a blank state leaf is the first Pedersen base
		// point from iden3's circomlib implementation of the Pedersen hash.
		// Since it is generated using a hash-to-curve function, we are
		// confident that no-one knows the private key associated with this
		// public key. See:
		// https://github.com/iden3/circomlib/blob/d5ed1c3ce4ca137a6b3ca48bec4ac12c1b38957a/src/pedersen_printbases.js
		// Its hash should equal
		// 6769006970205099520508948723718471724660867171122235270773600567925038008762.
		return new StateLeaf(
			new PubKey([
				BigInt(
					'10457101036533406547632367118273992217979173478358440826365724437999023779287'
				),
				BigInt(
					'19824078218392094440610104313265183977899662750282163392862422243483260492317'
				),
			]),
			BigInt(0),
			BigInt(0)
		);
	}

	public static genRandomLeaf() {
		const keypair = new Keypair();
		return new StateLeaf(keypair.pubKey, genRandomSalt(), BigInt(0));
	}

	private asArray = (): BigInt[] => {
		return [...this.pubKey.asArray(), this.voiceCreditBalance, this.timestamp];
	};

	public asCircuitInputs = (): BigInt[] => {
		return this.asArray();
	};

	public hash = (): BigInt => {
		return hash4(this.asArray());
	};

	public asContractParam() {
		return {
			pubKey: this.pubKey.asContractParam(),
			voiceCreditBalance: this.voiceCreditBalance.toString(),
			timestamp: this.timestamp.toString(),
		};
	}

	public equals(s: StateLeaf): boolean {
		return (
			this.pubKey.equals(s.pubKey) &&
			this.voiceCreditBalance === s.voiceCreditBalance &&
			this.timestamp === s.timestamp
		);
	}

	public serialize = (): string => {
		const j = [
			this.pubKey.serialize(),
			this.voiceCreditBalance.toString(16),
			this.timestamp.toString(16),
		];

		return base64url(Buffer.from(JSON.stringify(j, null, 0), 'utf8'));
	};

	static unserialize = (serialized: string): StateLeaf => {
		const j = JSON.parse(base64url.decode(serialized));

		return new StateLeaf(
			PubKey.unserialize(j[0]),
			BigInt('0x' + j[1]),
			BigInt('0x' + j[2])
		);
	};
}

class Command {
	public cmdType: BigInt;
	constructor() {}
	public copy = (): Command => {
		throw new Error('Abstract method!');
	};
	public equals = (Command): boolean => {
		throw new Error('Abstract method!');
	};
}

class TCommand extends Command {
	public cmdType: BigInt;
	public stateIndex: BigInt;
	public amount: BigInt;
	public pollId: BigInt;

	constructor(stateIndex: BigInt, amount: BigInt) {
		super();
		this.cmdType = BigInt(2);
		this.stateIndex = stateIndex;
		this.amount = amount;
	}

	public copy = (): TCommand => {
		return new TCommand(
			BigInt(this.stateIndex.toString()),
			BigInt(this.amount.toString())
		);
	};

	public equals = (command: TCommand): boolean => {
		return (
			this.stateIndex === command.stateIndex && this.amount === command.amount
		);
	};
}

/*
 * Unencrypted data whose fields include the user's public key, vote etc.
 */
class PCommand extends Command {
	public cmdType: BigInt;
	public stateIndex: BigInt;
	public newPubKey: PubKey;
	public voteOptionIndex: BigInt;
	public newVoteWeight: BigInt;
	public nonce: BigInt;
	public pollId: BigInt;
	public salt: BigInt;

	constructor(
		stateIndex: BigInt,
		newPubKey: PubKey,
		voteOptionIndex: BigInt,
		newVoteWeight: BigInt,
		nonce: BigInt,
		pollId: BigInt,
		salt: BigInt = genRandomSalt()
	) {
		super();
		const limit50Bits = BigInt(2 ** 50);
		assert(limit50Bits >= stateIndex);
		assert(limit50Bits >= voteOptionIndex);
		assert(limit50Bits >= newVoteWeight);
		assert(limit50Bits >= nonce);
		assert(limit50Bits >= pollId);

		this.cmdType = BigInt(1);
		this.stateIndex = stateIndex;
		this.newPubKey = newPubKey;
		this.voteOptionIndex = voteOptionIndex;
		this.newVoteWeight = newVoteWeight;
		this.nonce = nonce;
		this.pollId = pollId;
		this.salt = salt;
	}

	public copy = (): PCommand => {
		return new PCommand(
			BigInt(this.stateIndex.toString()),
			this.newPubKey.copy(),
			BigInt(this.voteOptionIndex.toString()),
			BigInt(this.newVoteWeight.toString()),
			BigInt(this.nonce.toString()),
			BigInt(this.pollId.toString()),
			BigInt(this.salt.toString())
		);
	};

	/*
	 * Returns this Command as an array. Note that 5 of the Command's fields
	 * are packed into a single 250-bit value. This allows Messages to be
	 * smaller and thereby save gas when the user publishes a message.
	 */
	public asArray = (): BigInt[] => {
		const p =
			BigInt(`${this.stateIndex}`) +
			(BigInt(`${this.voteOptionIndex}`) << BigInt(50)) +
			(BigInt(`${this.newVoteWeight}`) << BigInt(100)) +
			(BigInt(`${this.nonce}`) << BigInt(150)) +
			(BigInt(`${this.pollId}`) << BigInt(200));

		const a = [p, ...this.newPubKey.asArray(), this.salt];
		assert(a.length === 4);
		return a;
	};

	public asCircuitInputs = (): BigInt[] => {
		return this.asArray();
	};

	/*
	 * Check whether this command has deep equivalence to another command
	 */
	public equals = (command: PCommand): boolean => {
		return (
			this.stateIndex === command.stateIndex &&
			this.newPubKey[0] === command.newPubKey[0] &&
			this.newPubKey[1] === command.newPubKey[1] &&
			this.voteOptionIndex === command.voteOptionIndex &&
			this.newVoteWeight === command.newVoteWeight &&
			this.nonce === command.nonce &&
			this.pollId === command.pollId &&
			this.salt === command.salt
		);
	};

	public hash = (): BigInt => {
		return hash4(this.asArray());
	};

	/*
	 * Signs this command and returns a Signature.
	 */
	public sign = (privKey: PrivKey): Signature => {
		return sign(privKey.rawPrivKey, this.hash());
	};

	/*
	 * Returns true if the given signature is a correct signature of this
	 * command and signed by the private key associated with the given public
	 * key.
	 */
	public verifySignature = (signature: Signature, pubKey: PubKey): boolean => {
		return verifySignature(this.hash(), signature, pubKey.rawPubKey);
	};

	/*
	 * Encrypts this command along with a signature to produce a Message.
	 * To save gas, we can constrain the following values to 50 bits and pack
	 * them into a 250-bit value:
	 * 0. state index
	 * 3. vote option index
	 * 4. new vote weight
	 * 5. nonce
	 * 6. poll ID
	 */
	public encrypt = (
		signature: Signature,
		sharedKey: EcdhSharedKey
	): Message => {
		const plaintext = [
			...this.asArray(),
			signature.R8[0],
			signature.R8[1],
			signature.S,
		];

		assert(plaintext.length === 7);

		const ciphertext: Ciphertext = encrypt(plaintext, sharedKey, BigInt(0));

		const message = new Message(BigInt(1), ciphertext);

		return message;
	};

	/*
	 * Decrypts a Message to produce a Command.
	 */
	public static decrypt = (message: Message, sharedKey: EcdhSharedKey) => {
		const decrypted = decrypt(message.data, sharedKey, BigInt(0), 7);

		const p = BigInt(`${decrypted[0]}`);

		// Returns the value of the 50 bits at position `pos` in `val`
		// create 50 '1' bits
		// shift left by pos
		// AND with val
		// shift right by pos
		const extract = (val: BigInt, pos: number): BigInt => {
			return (
				BigInt(
					(((BigInt(1) << BigInt(50)) - BigInt(1)) << BigInt(pos)) &
						BigInt(`${val}`)
				) >> BigInt(pos)
			);
		};

		// p is a packed value
		// bits 0 - 50:    stateIndex
		// bits 51 - 100:  voteOptionIndex
		// bits 101 - 150: newVoteWeight
		// bits 151 - 200: nonce
		// bits 201 - 250: pollId
		const stateIndex = extract(p, 0);
		const voteOptionIndex = extract(p, 50);
		const newVoteWeight = extract(p, 100);
		const nonce = extract(p, 150);
		const pollId = extract(p, 200);

		const newPubKey = new PubKey([decrypted[1], decrypted[2]]);
		const salt = decrypted[3];

		const command = new PCommand(
			stateIndex,
			newPubKey,
			voteOptionIndex,
			newVoteWeight,
			nonce,
			pollId,
			salt
		);

		const signature = {
			R8: [decrypted[4], decrypted[5]],
			S: decrypted[6],
		};

		return { command, signature };
	};
}

export {
<<<<<<< HEAD
	StateLeaf,
	DeactivatedKeyLeaf,
	Ballot,
	VoteOptionTreeLeaf,
	PCommand,
	TCommand,
	Command,
	Message,
	Keypair,
	PubKey,
	PrivKey,
	VerifyingKey,
	Proof,
};
=======
    StateLeaf,
    DeactivatedKeyLeaf,
    Ballot,
    VoteOptionTreeLeaf,
    PCommand,
    TCommand,
    Command,
    Message,
    Keypair,
    PubKey,
    PrivKey,
    VerifyingKey,
    Proof,
}
>>>>>>> 4c50c026
<|MERGE_RESOLUTION|>--- conflicted
+++ resolved
@@ -1,36 +1,6 @@
 import * as assert from 'assert';
 import base64url from 'base64url';
 import {
-<<<<<<< HEAD
-	Ciphertext,
-	EcdhSharedKey,
-	Signature,
-	PubKey as RawPubKey,
-	PrivKey as RawPrivKey,
-	G1Point,
-	G2Point,
-	encrypt,
-	decrypt,
-	sign,
-	hashLeftRight,
-	hash13,
-	hash3,
-	hash4,
-	hash5,
-	verifySignature,
-	genRandomSalt,
-	genKeypair,
-	genPubKey,
-	formatPrivKeyForBabyJub,
-	genEcdhSharedKey,
-	packPubKey,
-	unpackPubKey,
-	IncrementalQuinTree,
-	SNARK_FIELD_SIZE,
-} from 'maci-crypto';
-
-const SERIALIZED_PRIV_KEY_PREFIX = 'macisk.';
-=======
     Ciphertext,
     EcdhSharedKey,
     Signature,
@@ -58,8 +28,7 @@
     SNARK_FIELD_SIZE,
 } from 'maci-crypto'
 
-const SERIALIZED_PRIV_KEY_PREFIX = 'macisk.'
->>>>>>> 4c50c026
+const SERIALIZED_PRIV_KEY_PREFIX = 'macisk.';
 
 class VerifyingKey {
 	public alpha1: G1Point;
@@ -357,13 +326,6 @@
 }
 
 interface IDeactivatedKeyLeaf {
-	pubKey: PubKey;
-	c1: BigInt[];
-	c2: BigInt[];
-	salt: BigInt;
-}
-
-interface IDeactivatedKeyLeaf {
     pubKey: PubKey;
     c1: BigInt[];
     c2: BigInt[];
@@ -517,128 +479,6 @@
 		const ballot = new Ballot(_numVoteOptions, _voteOptionTreeDepth);
 		return ballot;
 	}
-}
-
-/*
- * A leaf in the deactivated keys tree, containing hashed deactivated public key with deactivation status
- */
-class DeactivatedKeyLeaf implements IDeactivatedKeyLeaf {
-	public pubKey: PubKey;
-	public c1: BigInt[];
-	public c2: BigInt[];
-	public salt: BigInt;
-
-	constructor(pubKey: PubKey, c1: BigInt[], c2: BigInt[], salt: BigInt) {
-		this.pubKey = pubKey;
-		this.c1 = c1;
-		this.c2 = c2;
-		this.salt = salt;
-	}
-
-	/*
-	 * Deep-copies the object
-	 */
-	public copy(): DeactivatedKeyLeaf {
-		return new DeactivatedKeyLeaf(
-			this.pubKey.copy(),
-			[BigInt(this.c1[0].toString()), BigInt(this.c1[1].toString())],
-			[BigInt(this.c2[0].toString()), BigInt(this.c2[1].toString())],
-			BigInt(this.salt.toString())
-		);
-	}
-
-	public static genBlankLeaf(): DeactivatedKeyLeaf {
-		// The public key for a blank state leaf is the first Pedersen base
-		// point from iden3's circomlib implementation of the Pedersen hash.
-		// Since it is generated using a hash-to-curve function, we are
-		// confident that no-one knows the private key associated with this
-		// public key. See:
-		// https://github.com/iden3/circomlib/blob/d5ed1c3ce4ca137a6b3ca48bec4ac12c1b38957a/src/pedersen_printbases.js
-		// Its hash should equal
-		// 6769006970205099520508948723718471724660867171122235270773600567925038008762.
-		return new DeactivatedKeyLeaf(
-			new PubKey([
-				BigInt(
-					'10457101036533406547632367118273992217979173478358440826365724437999023779287'
-				),
-				BigInt(
-					'19824078218392094440610104313265183977899662750282163392862422243483260492317'
-				),
-			]),
-			[BigInt(0), BigInt(0)],
-			[BigInt(0), BigInt(0)],
-			BigInt(0)
-		);
-	}
-
-	public static genRandomLeaf() {
-		const keypair = new Keypair();
-		return new DeactivatedKeyLeaf(
-			keypair.pubKey,
-			[BigInt(0), BigInt(0)],
-			[BigInt(0), BigInt(0)],
-			genRandomSalt()
-		);
-	}
-
-	private asArray = (): BigInt[] => {
-		return [
-			hash3([...this.pubKey.asArray(), this.salt]),
-			...this.c1,
-			...this.c2,
-		];
-	};
-
-	public asCircuitInputs = (): BigInt[] => {
-		return this.asArray();
-	};
-
-	public hash = (): BigInt => {
-		return hash5(this.asArray());
-	};
-
-	public asContractParam() {
-		return {
-			pubKeyHash: hash3([...this.pubKey.asArray(), this.salt]),
-			c1: this.c1,
-			c2: this.c2,
-		};
-	}
-
-	public equals(s: DeactivatedKeyLeaf): boolean {
-		return (
-			this.pubKey.equals(s.pubKey) &&
-			this.c1[0] === s.c1[0] &&
-			this.c1[0] === s.c1[1] &&
-			this.c2[0] === s.c2[0] &&
-			this.c2[0] === s.c2[1] &&
-			this.salt === s.salt
-		);
-	}
-
-	public serialize = (): string => {
-		const j = [
-			this.pubKey.serialize(),
-			this.c1[0].toString(16),
-			this.c1[1].toString(16),
-			this.c2[0].toString(16),
-			this.c2[1].toString(16),
-			this.salt.toString(16),
-		];
-
-		return base64url(Buffer.from(JSON.stringify(j, null, 0), 'utf8'));
-	};
-
-	static unserialize = (serialized: string): DeactivatedKeyLeaf => {
-		const j = JSON.parse(base64url.decode(serialized));
-
-		return new DeactivatedKeyLeaf(
-			PubKey.unserialize(j[0]),
-			[BigInt('0x' + j[1]), BigInt('0x' + j[2])],
-			[BigInt('0x' + j[3]), BigInt('0x' + j[4])],
-			BigInt('0x' + j[5])
-		);
-	};
 }
 
 /*
@@ -1104,22 +944,6 @@
 }
 
 export {
-<<<<<<< HEAD
-	StateLeaf,
-	DeactivatedKeyLeaf,
-	Ballot,
-	VoteOptionTreeLeaf,
-	PCommand,
-	TCommand,
-	Command,
-	Message,
-	Keypair,
-	PubKey,
-	PrivKey,
-	VerifyingKey,
-	Proof,
-};
-=======
     StateLeaf,
     DeactivatedKeyLeaf,
     Ballot,
@@ -1133,5 +957,4 @@
     PrivKey,
     VerifyingKey,
     Proof,
-}
->>>>>>> 4c50c026
+}