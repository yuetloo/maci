pragma circom 2.0.0;
<<<<<<< HEAD
include "./verifySignature.circom";
include "./utils.circom";
=======
include "./";
include "../node_modules/circomlib/circuits/comparators.circom";
>>>>>>> 47719e5a

template MessageValidator() {
    // a) Whether the state leaf index is valid
    signal input stateTreeIndex;
    signal input numSignUps;
    component validStateLeafIndex = SafeLessEqThan(252);
    validStateLeafIndex.in[0] <== stateTreeIndex;
    validStateLeafIndex.in[1] <== numSignUps;

    // b) Whether the max vote option tree index is correct
    signal input voteOptionIndex;
    signal input maxVoteOptions;
    component validVoteOptionIndex = SafeLessThan(252);
    validVoteOptionIndex.in[0] <== voteOptionIndex;
    validVoteOptionIndex.in[1] <== maxVoteOptions;

    // c) Whether the nonce is correct
    signal input originalNonce;
    signal input nonce;
    component validNonce = IsEqual();
    validNonce.in[0] <== originalNonce + 1;
    validNonce.in[1] <== nonce;

    var PACKED_CMD_LENGTH = 4;
    // d) Whether the signature is correct
    signal input cmd[PACKED_CMD_LENGTH];
    signal input pubKey[2];
    signal input sigR8[2];
    signal input sigS;

    component validSignature = VerifySignature();
    validSignature.pubKey[0] <== pubKey[0];
    validSignature.pubKey[1] <== pubKey[1];
    validSignature.R8[0] <== sigR8[0];
    validSignature.R8[1] <== sigR8[1];
    validSignature.S <== sigS;
    for (var i = 0; i < PACKED_CMD_LENGTH; i ++) {
        validSignature.preimage[i] <== cmd[i];
    }

    // e) Whether the state leaf was inserted before the Poll period ended
    signal input slTimestamp;
    signal input pollEndTimestamp;
    component validTimestamp = SafeLessEqThan(252);
    validTimestamp.in[0] <== slTimestamp;
    validTimestamp.in[1] <== pollEndTimestamp;

    // f) Whether there are sufficient voice credits
    signal input currentVoiceCreditBalance;
    signal input currentVotesForOption;
    signal input voteWeight;

    // Check that voteWeight is < sqrt(field size), so voteWeight ^ 2 will not
    // overflow
    component validVoteWeight = SafeLessEqThan(252);
    validVoteWeight.in[0] <== voteWeight;
    validVoteWeight.in[1] <== 147946756881789319005730692170996259609;

    // Check that currentVoiceCreditBalance + (currentVotesForOption ** 2) >= (voteWeight ** 2)
    component sufficientVoiceCredits = SafeGreaterEqThan(252);
    sufficientVoiceCredits.in[0] <== (currentVotesForOption * currentVotesForOption) + currentVoiceCreditBalance;
    sufficientVoiceCredits.in[1] <== voteWeight * voteWeight;

    component validUpdate = IsEqual();
    validUpdate.in[0] <== 7;
    validUpdate.in[1] <== validSignature.valid + 
                          sufficientVoiceCredits.out +
                          validVoteWeight.out +
                          validNonce.out +
                          validStateLeafIndex.out +
                          validTimestamp.out +
                          validVoteOptionIndex.out;
    signal output isValid;
    isValid <== validUpdate.out;

    // For debugging
    /*signal output isValidSignature;*/
    /*signal output isValidVc;*/
    /*signal output isValidNonce;*/
    /*signal output isValidSli;*/
    /*signal output isValidVoi;*/

    /*isValidSignature <== validSignature.valid;*/
    /*isValidVc <== sufficientVoiceCredits.out;*/
    /*isValidNonce <== validNonce.out;*/
    /*isValidSli <== validStateLeafIndex.out;*/
    /*isValidVoi <== validVoteOptionIndex.out;*/
}<|MERGE_RESOLUTION|>--- conflicted
+++ resolved
@@ -1,11 +1,6 @@
 pragma circom 2.0.0;
-<<<<<<< HEAD
-include "./verifySignature.circom";
-include "./utils.circom";
-=======
 include "./";
 include "../node_modules/circomlib/circuits/comparators.circom";
->>>>>>> 47719e5a
 
 template MessageValidator() {
     // a) Whether the state leaf index is valid
