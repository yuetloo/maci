--- conflicted
+++ resolved
@@ -4,23 +4,13 @@
 require('hardhat-contract-sizer')
 
 module.exports = {
-<<<<<<< HEAD
-  solidity: {
-	version: "0.7.2",
-	settings: {
-	  optimizer: {
-	    enabled: true,
-	    runs: 200
-	  }
-    },
-=======
   solidity: "0.7.2",
   settings: {
     optimizer: {
       enabled: true,
       runs: 200
     }
->>>>>>> 3995722b
+
   },
   networks: {
     hardhat: {
