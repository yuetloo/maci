--- conflicted
+++ resolved
@@ -490,10 +490,4 @@
         );
         emit MergeMessageAq(root);
     }
-<<<<<<< HEAD
-
-}
-
-=======
-}
->>>>>>> 47719e5acbee50cfa9caf0dea5989a1fd2ce1a02+}