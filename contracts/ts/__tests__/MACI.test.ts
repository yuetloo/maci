jest.setTimeout(90000);
// import * as ethers from 'ethers';
const { ethers } = require('hardhat');
import { BigNumber } from 'ethers';
import { timeTravel } from './utils';
import { parseArtifact, getDefaultSigner } from '../deploy';
import { deployTestContracts } from '../utils';
import { genMaciStateFromContract } from '../genMaciState';
import {
	PCommand,
	VerifyingKey,
	Keypair,
	PubKey,
	Message,
} from 'maci-domainobjs';

import {
	MaciState,
	genProcessVkSig,
	genTallyVkSig,
	MaxValues,
	TreeDepths,
} from 'maci-core';

import { G1Point, G2Point, NOTHING_UP_MY_SLEEVE } from 'maci-crypto';

const STATE_TREE_DEPTH = 10;
const STATE_TREE_ARITY = 5;
const MESSAGE_TREE_DEPTH = 4;
const MESSAGE_TREE_SUBDEPTH = 2;

const coordinator = new Keypair();
const [pollAbi] = parseArtifact('Poll');
const [accQueueQuinaryMaciAbi] = parseArtifact('AccQueueQuinaryMaci');

enum MessageTypes {
	VOTE_MESSAGE = 1, // size 10
	TOP_UP_MESSAGE = 2, // size 2
	DEACTIVATE_KEY = 3, // size 10
	GENERATE_NEW_KEY = 4, // size 10
}

const testProcessVk = new VerifyingKey(
	new G1Point(BigInt(0), BigInt(1)),
	new G2Point([BigInt(2), BigInt(3)], [BigInt(4), BigInt(5)]),
	new G2Point([BigInt(6), BigInt(7)], [BigInt(8), BigInt(9)]),
	new G2Point([BigInt(10), BigInt(11)], [BigInt(12), BigInt(13)]),
	[new G1Point(BigInt(14), BigInt(15)), new G1Point(BigInt(16), BigInt(17))]
);

const testTallyVk = new VerifyingKey(
	new G1Point(BigInt(0), BigInt(1)),
	new G2Point([BigInt(2), BigInt(3)], [BigInt(4), BigInt(5)]),
	new G2Point([BigInt(6), BigInt(7)], [BigInt(8), BigInt(9)]),
	new G2Point([BigInt(10), BigInt(11)], [BigInt(12), BigInt(13)]),
	[new G1Point(BigInt(14), BigInt(15)), new G1Point(BigInt(16), BigInt(17))]
);

const compareVks = (vk: VerifyingKey, vkOnChain: any) => {
	expect(vk.ic.length).toEqual(vkOnChain.ic.length);
	for (let i = 0; i < vk.ic.length; i++) {
		expect(vk.ic[i].x.toString()).toEqual(vkOnChain.ic[i].x.toString());
		expect(vk.ic[i].y.toString()).toEqual(vkOnChain.ic[i].y.toString());
	}
	expect(vk.alpha1.x.toString()).toEqual(vkOnChain.alpha1.x.toString());
	expect(vk.alpha1.y.toString()).toEqual(vkOnChain.alpha1.y.toString());
	expect(vk.beta2.x[0].toString()).toEqual(vkOnChain.beta2.x[0].toString());
	expect(vk.beta2.x[1].toString()).toEqual(vkOnChain.beta2.x[1].toString());
	expect(vk.beta2.y[0].toString()).toEqual(vkOnChain.beta2.y[0].toString());
	expect(vk.beta2.y[1].toString()).toEqual(vkOnChain.beta2.y[1].toString());
	expect(vk.delta2.x[0].toString()).toEqual(vkOnChain.delta2.x[0].toString());
	expect(vk.delta2.x[1].toString()).toEqual(vkOnChain.delta2.x[1].toString());
	expect(vk.delta2.y[0].toString()).toEqual(vkOnChain.delta2.y[0].toString());
	expect(vk.delta2.y[1].toString()).toEqual(vkOnChain.delta2.y[1].toString());
	expect(vk.gamma2.x[0].toString()).toEqual(vkOnChain.gamma2.x[0].toString());
	expect(vk.gamma2.x[1].toString()).toEqual(vkOnChain.gamma2.x[1].toString());
	expect(vk.gamma2.y[0].toString()).toEqual(vkOnChain.gamma2.y[0].toString());
	expect(vk.gamma2.y[1].toString()).toEqual(vkOnChain.gamma2.y[1].toString());
};

const users = [new Keypair(), new Keypair(), new Keypair()];

const signUpTxOpts = { gasLimit: 300000 };

const maciState = new MaciState();

// Poll parameters
const duration = 15;
const maxValues: MaxValues = {
	maxUsers: 25,
	maxMessages: 25,
	maxVoteOptions: 25,
};

const treeDepths: TreeDepths = {
	intStateTreeDepth: 1,
	messageTreeDepth: MESSAGE_TREE_DEPTH,
	messageTreeSubDepth: MESSAGE_TREE_SUBDEPTH,
	voteOptionTreeDepth: 2,
};

const messageBatchSize = 25;
const tallyBatchSize = STATE_TREE_ARITY ** treeDepths.intStateTreeDepth;

const initialVoiceCreditBalance = 100;
let signer;

describe('MACI', () => {
<<<<<<< HEAD
    let maciContract
    let stateAqContract
    let vkRegistryContract
    let mpContract
    let tallyContract
    let pollId: number

    describe('Deployment', () => {
        beforeAll(async () => {
            signer = await getDefaultSigner()
            const r = await deployTestContracts(
                initialVoiceCreditBalance,
            )
            maciContract = r.maciContract
            stateAqContract = r.stateAqContract
            vkRegistryContract = r.vkRegistryContract
            mpContract = r.mpContract
            tallyContract = r.tallyContract
        })

        it('MACI.stateTreeDepth should be correct', async () => {
            const std = await maciContract.stateTreeDepth()
            expect(std.toString()).toEqual(STATE_TREE_DEPTH.toString())
        })
    })

    describe('Signups', () => {

        it('should sign up users', async () => {
            expect.assertions(users.length * 2)
            const iface = maciContract.interface

            let i = 0
            for (const user of users) {
                const tx = await maciContract.signUp(
                    user.pubKey.asContractParam(),
                    ethers.utils.defaultAbiCoder.encode(['uint256'], [1]),
                    ethers.utils.defaultAbiCoder.encode(['uint256'], [0]),
                    signUpTxOpts,
                )
                const receipt = await tx.wait()
                expect(receipt.status).toEqual(1)
                console.log('signUp() gas used:', receipt.gasUsed.toString())

                // Store the state index
                const event = iface.parseLog(receipt.logs[receipt.logs.length - 1])
                expect(event.args._stateIndex.toString()).toEqual((i + 1).toString())

                maciState.signUp(
                    user.pubKey,
                    BigInt(event.args._voiceCreditBalance.toString()),
                    BigInt(event.args._timestamp.toString()),
                )

                i ++
            }
        })

        it('signUp() shold fail when given an invalid pubkey', async () => {
            expect.assertions(1)
            try {
                await maciContract.signUp(
                    {
                        x: '21888242871839275222246405745257275088548364400416034343698204186575808495617',
                        y: '0',
                    },
                    ethers.utils.defaultAbiCoder.encode(['uint256'], [1]),
                    ethers.utils.defaultAbiCoder.encode(['uint256'], [0]),
                    signUpTxOpts,
                )
            } catch (e) {
                const error = "'MACI: _pubKey values should be less than the snark scalar field'"               
                expect(e.message.endsWith(error)).toBeTruthy()
            }
        })
    })

    describe('Merging sign-ups should fail because of onlyPoll', () => {
        it('coordinator should not be able to merge the signUp AccQueue', async () => {
            try {
                await maciContract.mergeStateAqSubRoots(0, 0, { gasLimit: 3000000 })
            } catch (e) {
                const error = "'MACI: only a Poll contract can call this function'"
                expect(e.message.endsWith(error)).toBeTruthy()
            }

            try {
                await maciContract.mergeStateAq(0, { gasLimit: 3000000 })
            } catch (e) {
                const error = "'MACI: only a Poll contract can call this function'"
                expect(e.message.endsWith(error)).toBeTruthy()
            }
        })
    })

    describe('Deploy a Poll', () => {
        let deployTime
        it('should set VKs and deploy a poll', async () => {
            const std = await maciContract.stateTreeDepth()

            // Set VKs
            console.log('Setting VKs')
            let tx = await vkRegistryContract.setVerifyingKeys(
                std.toString(),
                treeDepths.intStateTreeDepth,
                treeDepths.messageTreeDepth,
                treeDepths.voteOptionTreeDepth,
                messageBatchSize,
                testProcessVk.asContractParam(),
                testTallyVk.asContractParam(),
                { gasLimit: 1000000 },
            )
            let receipt = await tx.wait()
            expect(receipt.status).toEqual(1)

            const pSig = await vkRegistryContract.genProcessVkSig(
                std.toString(),
                treeDepths.messageTreeDepth,
                treeDepths.voteOptionTreeDepth,
                messageBatchSize,
            )

            expect(pSig.toString()).toEqual(
                genProcessVkSig(
                    std, 
                    treeDepths.messageTreeDepth,
                    treeDepths.voteOptionTreeDepth,
                    messageBatchSize,
                ).toString()
            )

            const isPSigSet = await vkRegistryContract.isProcessVkSet(pSig)
            expect(isPSigSet).toBeTruthy()

            const tSig = await vkRegistryContract.genTallyVkSig(
                std.toString(),
                treeDepths.intStateTreeDepth,
                treeDepths.voteOptionTreeDepth,
            )
            const isTSigSet = await vkRegistryContract.isTallyVkSet(tSig)
            expect(isTSigSet).toBeTruthy()

            // Check that the VKs are set
            const processVkOnChain = await vkRegistryContract.getProcessVk(
                std, 
                treeDepths.messageTreeDepth,
                treeDepths.voteOptionTreeDepth,
                messageBatchSize,
            )

            const tallyVkOnChain = await vkRegistryContract.getTallyVk(
                std.toString(),
                treeDepths.intStateTreeDepth,
                treeDepths.voteOptionTreeDepth,
            )

            compareVks(testProcessVk, processVkOnChain)
            compareVks(testTallyVk, tallyVkOnChain)
            
            // Create the poll and get the poll ID from the tx event logs
            tx = await maciContract.deployPoll(
                duration,
                maxValues,
                treeDepths,
                coordinator.pubKey.asContractParam(),
                { gasLimit: 8000000 },
            )
            receipt = await tx.wait()

            const block = await signer.provider.getBlock(receipt.blockHash)
            deployTime = block.timestamp

            console.log('deployPoll() gas used:', receipt.gasUsed.toString())

            expect(receipt.status).toEqual(1)
            const iface = maciContract.interface
            const event = iface.parseLog(receipt.logs[receipt.logs.length - 1])
            pollId = event.args._pollId

            const p = maciState.deployPoll(
                duration,
                BigInt(deployTime + duration),
                maxValues,
                treeDepths,
                messageBatchSize,
                coordinator,
            )
            expect(p.toString()).toEqual(pollId.toString())
            
            // publish the NOTHING_UP_MY_SLEEVE message
            const messageData = [
                NOTHING_UP_MY_SLEEVE, 
                BigInt(0)
            ]
            for (let i = 2; i < 10; i++) {
                messageData.push(BigInt(0))
            }
            const message = new Message(
                BigInt(1),
                messageData
            )
            const padKey = new PubKey([
                BigInt('10457101036533406547632367118273992217979173478358440826365724437999023779287'),
                BigInt('19824078218392094440610104313265183977899662750282163392862422243483260492317'),
            ])
            maciState.polls[pollId].publishMessage(message, padKey)

        })

        it('should fail when attempting to init twice a Poll', async () => {
            const pollContractAddress = await maciContract.getPoll(pollId)
            const pollContract = new ethers.Contract(
                pollContractAddress,
                pollAbi,
                signer,
            )

            try {
                await pollContract.init()
            } catch (error) {
                expect(error).not.toBe(null)
            }
        })

        it('should set correct storage values', async () => {
            // Retrieve the Poll state and check that each value is correct
            const pollContractAddress = await maciContract.getPoll(pollId)
            const pollContract = new ethers.Contract(
                pollContractAddress,
                pollAbi,
                signer,
            )

            const dd = await pollContract.getDeployTimeAndDuration()

            expect(Number(dd[0])).toEqual(deployTime)
            expect(Number(dd[1])).toEqual(duration)

            expect(await pollContract.stateAqMerged()).toBeFalsy()

            const sb = await pollContract.currentSbCommitment()
            expect(sb.toString()).toEqual('0')

            const sm = await pollContract.numSignUpsAndMessages()
            // There are 3 signups via the MACI instance
            expect(Number(sm[0])).toEqual(3)

            // There are 1 messages until a user publishes a message
            // As we enqueue the NOTHING_UP_MY_SLEEVE hash
            expect(Number(sm[1])).toEqual(1)

            const onChainMaxValues = await pollContract.maxValues()

            expect(Number(onChainMaxValues.maxMessages)).toEqual(maxValues.maxMessages)
            expect(Number(onChainMaxValues.maxVoteOptions)).toEqual(maxValues.maxVoteOptions)

            const onChainTreeDepths = await pollContract.treeDepths()
            expect(Number(onChainTreeDepths.intStateTreeDepth)).toEqual(treeDepths.intStateTreeDepth)
            expect(Number(onChainTreeDepths.messageTreeDepth)).toEqual(treeDepths.messageTreeDepth)
            expect(Number(onChainTreeDepths.messageTreeSubDepth)).toEqual(treeDepths.messageTreeSubDepth)
            expect(Number(onChainTreeDepths.voteOptionTreeDepth)).toEqual(treeDepths.voteOptionTreeDepth)

            const onChainBatchSizes = await pollContract.batchSizes()
            expect(Number(onChainBatchSizes.messageBatchSize)).toEqual(messageBatchSize)
            expect(Number(onChainBatchSizes.tallyBatchSize)).toEqual(tallyBatchSize)
        })
    })

    describe('Publish messages (vote + key-change)', () => {
        let pollContract

        beforeAll(async () => {
            const pollContractAddress = await maciContract.getPoll(pollId)
            pollContract = new ethers.Contract(
                pollContractAddress,
                pollAbi,
                signer,
            )
        })

        it('should publish a message to the Poll contract', async () => {
            const keypair = new Keypair()

            const command = new PCommand(
                BigInt(1),
                keypair.pubKey,
                BigInt(0),
                BigInt(9),
                BigInt(1),
                BigInt(pollId),
                BigInt(0),
            )

            const signature = command.sign(keypair.privKey)
            const sharedKey = Keypair.genEcdhSharedKey(keypair.privKey, coordinator.pubKey)
            const message = command.encrypt(signature, sharedKey)
            const tx = await pollContract.publishMessage(
                message.asContractParam(),
                keypair.pubKey.asContractParam(),
            )
            const receipt = await tx.wait()
            console.log('publishMessage() gas used:', receipt.gasUsed.toString())
            expect(receipt.status).toEqual(1)

            maciState.polls[pollId].publishMessage(message, keypair.pubKey)
        })

        it('shold not publish a message after the voting period', async () => {
            expect.assertions(1)
            const dd = await pollContract.getDeployTimeAndDuration()
            await timeTravel(signer.provider, Number(dd[0]) + 1)

            const keypair = new Keypair()
            const command = new PCommand(
                BigInt(0),
                keypair.pubKey,
                BigInt(0),
                BigInt(0),
                BigInt(0),
                BigInt(pollId),
                BigInt(0),
            )

            const signature = command.sign(keypair.privKey)
            const sharedKey = Keypair.genEcdhSharedKey(keypair.privKey, coordinator.pubKey)
            const message = command.encrypt(signature, sharedKey)
            try {
                await pollContract.publishMessage(
                    message.asContractParam(),
                    keypair.pubKey.asContractParam(),
                    { gasLimit: 300000 },
                )
            } catch (e) {
                const error = 'PollE01'
                expect(e.message.slice(0,e.message.length-1).endsWith(error)).toBeTruthy()
            }
        })

    })

    describe('Merge messages', () => {
        let pollContract
        let messageAqContract

        beforeEach(async () => {
            const pollContractAddress = await maciContract.getPoll(pollId)
            pollContract = new ethers.Contract(
                pollContractAddress,
                pollAbi,
                signer,
            )

            const extContracts = await pollContract.extContracts()

            const messageAqAddress = extContracts.messageAq
            messageAqContract = new ethers.Contract(
                messageAqAddress,
                accQueueQuinaryMaciAbi,
                signer,
            )
        })

        it('should revert if subtrees are not merged for StateAq', async () => {
            try {
                await pollContract.mergeMaciStateAq(0, { gasLimit: 4000000 })
            } catch (e) {
                const error = 'PollE06'
                expect(e.message.slice(0,e.message.length-1).endsWith(error)).toBeTruthy()
            }
        })

        it('coordinator should be able to merge the message AccQueue', async () => {
            let tx = await pollContract.mergeMessageAqSubRoots(0, { gasLimit: 3000000 })
            let receipt = await tx.wait()
            expect(receipt.status).toEqual(1)
            console.log('mergeMessageAqSubRoots() gas used:', receipt.gasUsed.toString())

            tx = await pollContract.mergeMessageAq({ gasLimit: 4000000 })
            receipt = await tx.wait()
            expect(receipt.status).toEqual(1)

            const poll = maciState.polls[pollId]
            poll.messageAq.mergeSubRoots(0)
            poll.messageAq.merge(MESSAGE_TREE_DEPTH)

            console.log('mergeMessageAq() gas used:', receipt.gasUsed.toString())
        })

        it('the message root must be correct', async () => {
            const onChainMessageRoot = await messageAqContract.getMainRoot(MESSAGE_TREE_DEPTH)
            expect(onChainMessageRoot.toString())
                .toEqual(maciState.polls[pollId].messageAq.mainRoots[MESSAGE_TREE_DEPTH].toString())
        })
    })

    describe('Tally votes (negative test)', () => {
        expect.assertions(1)
        it('tallyVotes() should fail as the messages have not been processed yet', async () => {
            const pollContractAddress = await maciContract.getPoll(pollId)
            try {
                await tallyContract.tallyVotes(
                    pollContractAddress,
                    mpContract.address,
                    0,
                    [0, 0, 0, 0, 0, 0, 0, 0],
                )
            } catch (e) {
                const error = "'PROCESSING_NOT_COMPLETE()'"
                expect(e.message.endsWith(error)).toBeTruthy()
            }

        })
    })

    describe('Process messages (negative test)', () => {
        it('processMessages() should fail if the state AQ has not been merged', async () => {
            try {
                const pollContractAddress = await maciContract.getPoll(pollId)

                // Submit the proof
                await mpContract.processMessages(
                    pollContractAddress,
                    0,
                    [0, 0, 0, 0, 0, 0, 0, 0],
                )

            } catch (e) {
                expect(e.message.endsWith("'STATE_AQ_NOT_MERGED()'")).toBeTruthy()
            }
        })
    })

    describe('Merge sign-ups as the Poll', () => {
        let pollContract

        beforeAll(async () => {
            const pollContractAddress = await maciContract.getPoll(pollId)
            pollContract = new ethers.Contract(
                pollContractAddress,
                pollAbi,
                signer,
            )
        })

        it('The Poll should be able to merge the signUp AccQueue', async () => {
            let tx = await pollContract.mergeMaciStateAqSubRoots(
                0,
                pollId,
                { gasLimit: 3000000 },
            )
            let receipt = await tx.wait()
            expect(receipt.status).toEqual(1)

            tx = await pollContract.mergeMaciStateAq(
                pollId,
                { gasLimit: 3000000 },
            )
            receipt = await tx.wait()
            expect(receipt.status).toEqual(1)

            maciState.stateAq.mergeSubRoots(0)
            maciState.stateAq.merge(STATE_TREE_DEPTH)
        })

        it('the state root must be correct', async () => {
            const onChainStateRoot = await stateAqContract.getMainRoot(STATE_TREE_DEPTH)
            expect(onChainStateRoot.toString()).toEqual(maciState.stateAq.mainRoots[STATE_TREE_DEPTH].toString())
        })
    })

    describe('Process messages', () => {
        let pollContract
        let poll
        let generatedInputs

        beforeAll(async () => {
            const pollContractAddress = await maciContract.getPoll(pollId)
            pollContract = new ethers.Contract(
                pollContractAddress,
                pollAbi,
                signer,
            )

            poll = maciState.polls[pollId]
            generatedInputs = poll.processMessages(pollId)
        })

        it('genProcessMessagesPackedVals() should generate the correct value', async () => {
            const packedVals = MaciState.packProcessMessageSmallVals(
                maxValues.maxVoteOptions,
                users.length,
                0,
                poll.messages.length,
            )
            const onChainPackedVals = BigInt(
                await mpContract.genProcessMessagesPackedVals(
                    pollContract.address,
                    0,
                    users.length,
                )
            )
            expect(packedVals.toString(16)).toEqual(onChainPackedVals.toString(16))
        })

        it('processMessages() should update the state and ballot root commitment', async () => {
            const pollContractAddress = await maciContract.getPoll(pollId)

            // Submit the proof
            const tx = await mpContract.processMessages(
                pollContractAddress,
                generatedInputs.newSbCommitment,
                [0, 0, 0, 0, 0, 0, 0, 0],
            )

            const receipt = await tx.wait()
            expect(receipt.status).toEqual(1)

            const processingComplete = await mpContract.processingComplete()
            expect(processingComplete).toBeTruthy()

            const onChainNewSbCommitment = await mpContract.sbCommitment()
            expect(generatedInputs.newSbCommitment).toEqual(onChainNewSbCommitment.toString())
        })
    })

    describe('Tally votes', () => {
        let pollContract

        beforeAll(async () => {
            const pollContractAddress = await maciContract.getPoll(pollId)
            pollContract = new ethers.Contract(
                pollContractAddress,
                pollAbi,
                signer,
            )
        })

        it('genTallyVotesPackedVals() should generate the correct value', async () => {
            const onChainPackedVals = BigInt(
                await tallyContract.genTallyVotesPackedVals(
                    users.length,
                    0,
                    tallyBatchSize,
                )
            )
            const packedVals = MaciState.packTallyVotesSmallVals(
                0,
                tallyBatchSize,
                users.length
            )
            expect(onChainPackedVals.toString()).toEqual(packedVals.toString())
        })

        it('tallyVotes() should update the tally commitment', async () => {
            expect.assertions(3)
            const poll = maciState.polls[pollId]
            const generatedInputs = poll.tallyVotes(pollId)

            const pollContractAddress = await maciContract.getPoll(pollId)
            const tx = await tallyContract.tallyVotes(
                pollContractAddress,
                mpContract.address,
                generatedInputs.newTallyCommitment,
                [0, 0, 0, 0, 0, 0, 0, 0],
            )

            const receipt = await tx.wait()
            expect(receipt.status).toEqual(1)

            const onChainNewTallyCommitment = await tallyContract.tallyCommitment()

            expect(generatedInputs.newTallyCommitment).toEqual(onChainNewTallyCommitment.toString())

            try {
                await tallyContract.tallyVotes(
                    pollContractAddress,
                    mpContract.address,
                    generatedInputs.newTallyCommitment,
                    [0, 0, 0, 0, 0, 0, 0, 0],
                )
            } catch (e) {
                const error = "'ALL_BALLOTS_TALLIED()'"
                expect(e.message.endsWith(error)).toBeTruthy()
            }
        })
    })

    describe('Generate MaciState from contract', () => {
        it('Should regenerate MaciState from on-chain information', async () => {
            const ms = await genMaciStateFromContract(
                signer.provider,
                maciContract.address,
                coordinator,
                0,
            )
            // TODO: check roots
        })
    })
})
=======
	let maciContract;
	let stateAqContract;
	let vkRegistryContract;
	let mpContract;
	let tallyContract;
	let pollId: number;

	describe('Deployment', () => {
		beforeAll(async () => {
			signer = await getDefaultSigner();
			const r = await deployTestContracts(initialVoiceCreditBalance);
			maciContract = r.maciContract;
			stateAqContract = r.stateAqContract;
			vkRegistryContract = r.vkRegistryContract;
			mpContract = r.mpContract;
			tallyContract = r.tallyContract;
		});

		it('MACI.stateTreeDepth should be correct', async () => {
			const std = await maciContract.stateTreeDepth();
			expect(std.toString()).toEqual(STATE_TREE_DEPTH.toString());
		});
	});

	describe('Signups', () => {
		it('should sign up users', async () => {
			expect.assertions(users.length * 2);
			const iface = maciContract.interface;

			let i = 0;
			for (const user of users) {
				const tx = await maciContract.signUp(
					user.pubKey.asContractParam(),
					ethers.utils.defaultAbiCoder.encode(['uint256'], [1]),
					ethers.utils.defaultAbiCoder.encode(['uint256'], [0]),
					signUpTxOpts
				);
				const receipt = await tx.wait();
				expect(receipt.status).toEqual(1);
				console.log('signUp() gas used:', receipt.gasUsed.toString());

				// Store the state index
				const event = iface.parseLog(receipt.logs[receipt.logs.length - 1]);
				expect(event.args._stateIndex.toString()).toEqual((i + 1).toString());

				maciState.signUp(
					user.pubKey,
					BigInt(event.args._voiceCreditBalance.toString()),
					BigInt(event.args._timestamp.toString())
				);

				i++;
			}
		});

		it('signUp() shold fail when given an invalid pubkey', async () => {
			expect.assertions(1);
			try {
				await maciContract.signUp(
					{
						x: '21888242871839275222246405745257275088548364400416034343698204186575808495617',
						y: '0',
					},
					ethers.utils.defaultAbiCoder.encode(['uint256'], [1]),
					ethers.utils.defaultAbiCoder.encode(['uint256'], [0]),
					signUpTxOpts
				);
			} catch (e) {
				const error =
					"'MACI: _pubKey values should be less than the snark scalar field'";
				expect(e.message.endsWith(error)).toBeTruthy();
			}
		});
	});

	describe('Merging sign-ups should fail because of onlyPoll', () => {
		it('coordinator should not be able to merge the signUp AccQueue', async () => {
			try {
				await maciContract.mergeStateAqSubRoots(0, 0, { gasLimit: 3000000 });
			} catch (e) {
				const error = "'MACI: only a Poll contract can call this function'";
				expect(e.message.endsWith(error)).toBeTruthy();
			}

			try {
				await maciContract.mergeStateAq(0, { gasLimit: 3000000 });
			} catch (e) {
				const error = "'MACI: only a Poll contract can call this function'";
				expect(e.message.endsWith(error)).toBeTruthy();
			}
		});
	});

	describe('Deploy a Poll', () => {
		let deployTime;
		it('should set VKs and deploy a poll', async () => {
			const std = await maciContract.stateTreeDepth();

			// Set VKs
			console.log('Setting VKs');
			let tx = await vkRegistryContract.setVerifyingKeys(
				std.toString(),
				treeDepths.intStateTreeDepth,
				treeDepths.messageTreeDepth,
				treeDepths.voteOptionTreeDepth,
				messageBatchSize,
				testProcessVk.asContractParam(),
				testTallyVk.asContractParam(),
				{ gasLimit: 1000000 }
			);
			let receipt = await tx.wait();
			expect(receipt.status).toEqual(1);

			const pSig = await vkRegistryContract.genProcessVkSig(
				std.toString(),
				treeDepths.messageTreeDepth,
				treeDepths.voteOptionTreeDepth,
				messageBatchSize
			);

			expect(pSig.toString()).toEqual(
				genProcessVkSig(
					std,
					treeDepths.messageTreeDepth,
					treeDepths.voteOptionTreeDepth,
					messageBatchSize
				).toString()
			);

			const isPSigSet = await vkRegistryContract.isProcessVkSet(pSig);
			expect(isPSigSet).toBeTruthy();

			const tSig = await vkRegistryContract.genTallyVkSig(
				std.toString(),
				treeDepths.intStateTreeDepth,
				treeDepths.voteOptionTreeDepth
			);
			const isTSigSet = await vkRegistryContract.isTallyVkSet(tSig);
			expect(isTSigSet).toBeTruthy();

			// Check that the VKs are set
			const processVkOnChain = await vkRegistryContract.getProcessVk(
				std,
				treeDepths.messageTreeDepth,
				treeDepths.voteOptionTreeDepth,
				messageBatchSize
			);

			const tallyVkOnChain = await vkRegistryContract.getTallyVk(
				std.toString(),
				treeDepths.intStateTreeDepth,
				treeDepths.voteOptionTreeDepth
			);

			compareVks(testProcessVk, processVkOnChain);
			compareVks(testTallyVk, tallyVkOnChain);

			// Create the poll and get the poll ID from the tx event logs
			tx = await maciContract.deployPoll(
				duration,
				maxValues,
				treeDepths,
				coordinator.pubKey.asContractParam(),
				{ gasLimit: 8000000 }
			);
			receipt = await tx.wait();

			const block = await signer.provider.getBlock(receipt.blockHash);
			deployTime = block.timestamp;

			console.log('deployPoll() gas used:', receipt.gasUsed.toString());

			expect(receipt.status).toEqual(1);
			const iface = maciContract.interface;
			const event = iface.parseLog(receipt.logs[receipt.logs.length - 1]);
			pollId = event.args._pollId;

			const p = maciState.deployPoll(
				duration,
				BigInt(deployTime + duration),
				maxValues,
				treeDepths,
				messageBatchSize,
				coordinator
			);
			expect(p.toString()).toEqual(pollId.toString());

			// publish the NOTHING_UP_MY_SLEEVE message
			const messageData = [NOTHING_UP_MY_SLEEVE, BigInt(0)];
			for (let i = 2; i < 10; i++) {
				messageData.push(BigInt(0));
			}
			const message = new Message(
				BigInt(MessageTypes.VOTE_MESSAGE),
				messageData
			);
			const padKey = new PubKey([
				BigInt(
					'10457101036533406547632367118273992217979173478358440826365724437999023779287'
				),
				BigInt(
					'19824078218392094440610104313265183977899662750282163392862422243483260492317'
				),
			]);
			maciState.polls[pollId].publishMessage(message, padKey);
		});

		it('should fail when attempting to init twice a Poll', async () => {
			const pollContractAddress = await maciContract.getPoll(pollId);
			const pollContract = new ethers.Contract(
				pollContractAddress,
				pollAbi,
				signer
			);

			try {
				await pollContract.init();
			} catch (error) {
				expect(error).not.toBe(null);
			}
		});

		it('should set correct storage values', async () => {
			// Retrieve the Poll state and check that each value is correct
			const pollContractAddress = await maciContract.getPoll(pollId);
			const pollContract = new ethers.Contract(
				pollContractAddress,
				pollAbi,
				signer
			);

			const dd = await pollContract.getDeployTimeAndDuration();

			expect(Number(dd[0])).toEqual(deployTime);
			expect(Number(dd[1])).toEqual(duration);

			expect(await pollContract.stateAqMerged()).toBeFalsy();

			const sb = await pollContract.currentSbCommitment();
			expect(sb.toString()).toEqual('0');

			const sm = await pollContract.numSignUpsAndMessagesAndDeactivatedKeys();
			// There are 3 signups via the MACI instance
			expect(Number(sm[0])).toEqual(3);

			// There are 1 messages until a user publishes a message
			// As we enqueue the NOTHING_UP_MY_SLEEVE hash
			expect(Number(sm[1])).toEqual(1);

			const onChainMaxValues = await pollContract.maxValues();

			expect(Number(onChainMaxValues.maxMessages)).toEqual(
				maxValues.maxMessages
			);
			expect(Number(onChainMaxValues.maxVoteOptions)).toEqual(
				maxValues.maxVoteOptions
			);

			const onChainTreeDepths = await pollContract.treeDepths();
			expect(Number(onChainTreeDepths.intStateTreeDepth)).toEqual(
				treeDepths.intStateTreeDepth
			);
			expect(Number(onChainTreeDepths.messageTreeDepth)).toEqual(
				treeDepths.messageTreeDepth
			);
			expect(Number(onChainTreeDepths.messageTreeSubDepth)).toEqual(
				treeDepths.messageTreeSubDepth
			);
			expect(Number(onChainTreeDepths.voteOptionTreeDepth)).toEqual(
				treeDepths.voteOptionTreeDepth
			);

			const onChainBatchSizes = await pollContract.batchSizes();
			expect(Number(onChainBatchSizes.messageBatchSize)).toEqual(
				messageBatchSize
			);
			expect(Number(onChainBatchSizes.tallyBatchSize)).toEqual(tallyBatchSize);
		});
	});

	describe('Publish messages (vote + key-change)', () => {
		let pollContract;

		beforeAll(async () => {
			const pollContractAddress = await maciContract.getPoll(pollId);
			pollContract = new ethers.Contract(pollContractAddress, pollAbi, signer);
		});

		it('should publish a message to the Poll contract', async () => {
			const keypair = new Keypair();

			const command = new PCommand(
				BigInt(1),
				keypair.pubKey,
				BigInt(0),
				BigInt(9),
				BigInt(1),
				BigInt(pollId),
				BigInt(0)
			);

			const signature = command.sign(keypair.privKey);
			const sharedKey = Keypair.genEcdhSharedKey(
				keypair.privKey,
				coordinator.pubKey
			);
			const message = command.encrypt(signature, sharedKey);
			const tx = await pollContract.publishMessage(
				message.asContractParam(),
				keypair.pubKey.asContractParam()
			);
			const receipt = await tx.wait();
			console.log('publishMessage() gas used:', receipt.gasUsed.toString());
			expect(receipt.status).toEqual(1);

			maciState.polls[pollId].publishMessage(message, keypair.pubKey);
		});

		it('shold not publish a message after the voting period', async () => {
			expect.assertions(1);
			const dd = await pollContract.getDeployTimeAndDuration();
			await timeTravel(signer.provider, Number(dd[0]) + 1);

			const keypair = new Keypair();
			const command = new PCommand(
				BigInt(0),
				keypair.pubKey,
				BigInt(0),
				BigInt(0),
				BigInt(0),
				BigInt(pollId),
				BigInt(0)
			);

			const signature = command.sign(keypair.privKey);
			const sharedKey = Keypair.genEcdhSharedKey(
				keypair.privKey,
				coordinator.pubKey
			);
			const message = command.encrypt(signature, sharedKey);
			try {
				await pollContract.publishMessage(
					message.asContractParam(),
					keypair.pubKey.asContractParam(),
					{ gasLimit: 300000 }
				);
			} catch (e) {
				const error = 'PollE01';
				expect(
					e.message.slice(0, e.message.length - 1).endsWith(error)
				).toBeTruthy();
			}
		});
	});

	describe('Merge messages', () => {
		let pollContract;
		let messageAqContract;

		beforeEach(async () => {
			const pollContractAddress = await maciContract.getPoll(pollId);
			pollContract = new ethers.Contract(pollContractAddress, pollAbi, signer);

			const extContracts = await pollContract.extContracts();

			const messageAqAddress = extContracts.messageAq;
			messageAqContract = new ethers.Contract(
				messageAqAddress,
				accQueueQuinaryMaciAbi,
				signer
			);
		});

		it('should revert if subtrees are not merged for StateAq', async () => {
			try {
				await pollContract.mergeMaciStateAq(0, { gasLimit: 4000000 });
			} catch (e) {
				const error = 'PollE06';
				expect(
					e.message.slice(0, e.message.length - 1).endsWith(error)
				).toBeTruthy();
			}
		});

		it('coordinator should be able to merge the message AccQueue', async () => {
			let tx = await pollContract.mergeMessageAqSubRoots(0, {
				gasLimit: 3000000,
			});
			let receipt = await tx.wait();
			expect(receipt.status).toEqual(1);
			console.log(
				'mergeMessageAqSubRoots() gas used:',
				receipt.gasUsed.toString()
			);

			tx = await pollContract.mergeMessageAq({ gasLimit: 4000000 });
			receipt = await tx.wait();
			expect(receipt.status).toEqual(1);

			const poll = maciState.polls[pollId];
			poll.messageAq.mergeSubRoots(0);
			poll.messageAq.merge(MESSAGE_TREE_DEPTH);

			console.log('mergeMessageAq() gas used:', receipt.gasUsed.toString());
		});

		it('the message root must be correct', async () => {
			const onChainMessageRoot = await messageAqContract.getMainRoot(
				MESSAGE_TREE_DEPTH
			);
			expect(onChainMessageRoot.toString()).toEqual(
				maciState.polls[pollId].messageAq.mainRoots[
					MESSAGE_TREE_DEPTH
				].toString()
			);
		});
	});

	describe('Tally votes (negative test)', () => {
		expect.assertions(1);
		it('tallyVotes() should fail as the messages have not been processed yet', async () => {
			const pollContractAddress = await maciContract.getPoll(pollId);
			try {
				await tallyContract.tallyVotes(
					pollContractAddress,
					mpContract.address,
					0,
					[0, 0, 0, 0, 0, 0, 0, 0]
				);
			} catch (e) {
				const error = "'PROCESSING_NOT_COMPLETE()'";
				expect(e.message.endsWith(error)).toBeTruthy();
			}
		});
	});

	describe('Process messages (negative test)', () => {
		it('processMessages() should fail if the state AQ has not been merged', async () => {
			try {
				const pollContractAddress = await maciContract.getPoll(pollId);

				// Submit the proof
				await mpContract.processMessages(
					pollContractAddress,
					0,
					[0, 0, 0, 0, 0, 0, 0, 0]
				);
			} catch (e) {
				expect(e.message.endsWith("'STATE_AQ_NOT_MERGED()'")).toBeTruthy();
			}
		});
	});

	describe('Merge sign-ups as the Poll', () => {
		let pollContract;

		beforeAll(async () => {
			const pollContractAddress = await maciContract.getPoll(pollId);
			pollContract = new ethers.Contract(pollContractAddress, pollAbi, signer);
		});

		it('The Poll should be able to merge the signUp AccQueue', async () => {
			let tx = await pollContract.mergeMaciStateAqSubRoots(0, pollId, {
				gasLimit: 3000000,
			});
			let receipt = await tx.wait();
			expect(receipt.status).toEqual(1);

			tx = await pollContract.mergeMaciStateAq(pollId, { gasLimit: 3000000 });
			receipt = await tx.wait();
			expect(receipt.status).toEqual(1);

			maciState.stateAq.mergeSubRoots(0);
			maciState.stateAq.merge(STATE_TREE_DEPTH);
		});

		it('the state root must be correct', async () => {
			const onChainStateRoot = await stateAqContract.getMainRoot(
				STATE_TREE_DEPTH
			);
			expect(onChainStateRoot.toString()).toEqual(
				maciState.stateAq.mainRoots[STATE_TREE_DEPTH].toString()
			);
		});
	});

	describe('Process messages', () => {
		let pollContract;
		let poll;
		let generatedInputs;

		beforeAll(async () => {
			const pollContractAddress = await maciContract.getPoll(pollId);
			pollContract = new ethers.Contract(pollContractAddress, pollAbi, signer);

			poll = maciState.polls[pollId];
			generatedInputs = poll.processMessages(pollId);
		});

		it('genProcessMessagesPackedVals() should generate the correct value', async () => {
			const packedVals = MaciState.packProcessMessageSmallVals(
				maxValues.maxVoteOptions,
				users.length,
				0,
				poll.messages.length
			);
			const onChainPackedVals = BigInt(
				await mpContract.genProcessMessagesPackedVals(
					pollContract.address,
					0,
					users.length
				)
			);
			expect(packedVals.toString(16)).toEqual(onChainPackedVals.toString(16));
		});

		it('processMessages() should update the state and ballot root commitment', async () => {
			const pollContractAddress = await maciContract.getPoll(pollId);

			// Submit the proof
			const tx = await mpContract.processMessages(
				pollContractAddress,
				generatedInputs.newSbCommitment,
				[0, 0, 0, 0, 0, 0, 0, 0]
			);

			const receipt = await tx.wait();
			expect(receipt.status).toEqual(1);

			const processingComplete = await mpContract.processingComplete();
			expect(processingComplete).toBeTruthy();

			const onChainNewSbCommitment = await mpContract.sbCommitment();
			expect(generatedInputs.newSbCommitment).toEqual(
				onChainNewSbCommitment.toString()
			);
		});
	});

	describe('Tally votes', () => {
		let pollContract;

		beforeEach(async () => {
			const pollContractAddress = await maciContract.getPoll(pollId);
			pollContract = new ethers.Contract(pollContractAddress, pollAbi, signer);
		});

		it('genTallyVotesPackedVals() should generate the correct value', async () => {
			const onChainPackedVals = BigInt(
				await tallyContract.genTallyVotesPackedVals(
					users.length,
					0,
					tallyBatchSize
				)
			);
			const packedVals = MaciState.packTallyVotesSmallVals(
				0,
				tallyBatchSize,
				users.length
			);
			expect(onChainPackedVals.toString()).toEqual(packedVals.toString());
		});

		it('tallyVotes() should update the tally commitment', async () => {
			expect.assertions(3);
			const poll = maciState.polls[pollId];
			const generatedInputs = poll.tallyVotes(pollId);

			const pollContractAddress = await maciContract.getPoll(pollId);
			const tx = await tallyContract.tallyVotes(
				pollContractAddress,
				mpContract.address,
				generatedInputs.newTallyCommitment,
				[0, 0, 0, 0, 0, 0, 0, 0]
			);

			const receipt = await tx.wait();
			expect(receipt.status).toEqual(1);

			const onChainNewTallyCommitment = await tallyContract.tallyCommitment();

			expect(generatedInputs.newTallyCommitment).toEqual(
				onChainNewTallyCommitment.toString()
			);

			try {
				await tallyContract.tallyVotes(
					pollContractAddress,
					mpContract.address,
					generatedInputs.newTallyCommitment,
					[0, 0, 0, 0, 0, 0, 0, 0]
				);
			} catch (e) {
				const error = "'ALL_BALLOTS_TALLIED()'";
				expect(e.message.endsWith(error)).toBeTruthy();
			}
		});
	});

	describe('Generate MaciState from contract', () => {
		it('Should regenerate MaciState from on-chain information', async () => {
			const ms = await genMaciStateFromContract(
				signer.provider,
				maciContract.address,
				coordinator,
				0
			);
			// TODO: check roots
		});
	});

	describe('Key deactivation', () => {
		let keypair;
		let pollContract;
		let deactivationInstancePollId;
		let deactivationMessage;
		let deactivationMessageHash;
		let ecdsaSignature;
		let otherAccount;
		let messageAqContract;
		let deactivatedKeysAqContract;
		let mockElGamalMessage;

		beforeAll(async () => {
			const [defaultSigner, otherSigner] = await ethers.getSigners();
			// sanity check
			expect(defaultSigner.address).toEqual(signer.address);
			otherAccount = otherSigner;

			const tx = await maciContract.deployPoll(
				duration,
				maxValues,
				treeDepths,
				coordinator.pubKey.asContractParam(),
				{ gasLimit: 8000000 }
			);

			const receipt = await tx.wait();
			const iface = maciContract.interface;
			const event = iface.parseLog(receipt.logs[receipt.logs.length - 1]);
			deactivationInstancePollId = event.args._pollId;
			// sanity check
			expect(Number(deactivationInstancePollId)).toEqual(Number(pollId) + 1);

			const pollContractAddress = await maciContract.getPoll(
				deactivationInstancePollId
			);
			pollContract = new ethers.Contract(pollContractAddress, pollAbi, signer);

			keypair = new Keypair();
			const command = new PCommand(
				BigInt(0),
				keypair.pubKey,
				BigInt(0),
				BigInt(0),
				BigInt(0),
				BigInt(pollId),
				BigInt(0)
			);

			const signature = command.sign(keypair.privKey);
			const sharedKey = Keypair.genEcdhSharedKey(
				keypair.privKey,
				coordinator.pubKey
			);

			deactivationMessage = command.encrypt(signature, sharedKey);

			const encodedDeactivationMessage = ethers.utils.defaultAbiCoder.encode(
				['uint256', 'uint256[]'],
				[
					deactivationMessage.asContractParam().msgType,
					deactivationMessage.asContractParam().data,
				]
			);

			deactivationMessageHash = ethers.utils.solidityKeccak256(
				['bytes'],
				[encodedDeactivationMessage]
			);

			ecdsaSignature = await signer.signMessage(
				ethers.utils.arrayify(deactivationMessageHash)
			);

			const extContracts = await pollContract.extContracts();

			const messageAqAddress = extContracts.messageAq;
			const deactivatedKeysAqAddress = extContracts.deactivatedKeysAq;

			messageAqContract = new ethers.Contract(
				messageAqAddress,
				accQueueQuinaryMaciAbi,
				signer
			);

			deactivatedKeysAqContract = new ethers.Contract(
				deactivatedKeysAqAddress,
				accQueueQuinaryMaciAbi,
				signer
			);

			let mockElGamalMessageData = [];
			for (let i = 0; i < 10; i++) {
				mockElGamalMessageData.push(BigInt(0));
			}
			mockElGamalMessage = new Message(
				BigInt(MessageTypes.DEACTIVATE_KEY),
				mockElGamalMessageData
			);
		});

		it('deactivateKey() should revert if the sender is invalid', async () => {
			try {
				await pollContract
					.connect(otherAccount)
					.deactivateKey(
						deactivationMessage.asContractParam(),
						deactivationMessageHash,
						ecdsaSignature,
						keypair.pubKey.asContractParam()
					);
			} catch (e) {
				// Fix error code comparison.
				const errorCode = 'PollE07'; // ERROR_INVALID_SENDER
				expect(
					e.message.slice(0, e.message.length).indexOf(errorCode) !== -1
				).toBeTruthy();
			}
		});

		/** Fixed */
		it('deactivateKey() should update relevant storage variables and emit a proper event', async () => {
			const [, numMessagesBefore] =
				await pollContract.numSignUpsAndMessagesAndDeactivatedKeys();
			const numLeavesBefore = await messageAqContract.numLeaves();

			const tx = await pollContract.deactivateKey(
				deactivationMessage.asContractParam(),
				deactivationMessageHash,
				ecdsaSignature,
				keypair.pubKey.asContractParam()
			);

			// Fix comparisons.
			const receipt = await tx.wait();

			expect(receipt.events[0].event).toEqual('AttemptKeyDeactivation');
			expect(receipt.events[0].args._sender).toEqual((await getDefaultSigner()).address);
			expect(BigInt(receipt.events[0].args._sendersPubKeyX)).toEqual(BigInt(keypair.pubKey.asContractParam().x));
			expect(BigInt(receipt.events[0].args._sendersPubKeyY)).toEqual(BigInt(keypair.pubKey.asContractParam().y));

			const [, numMessagesAfter] =
				await pollContract.numSignUpsAndMessagesAndDeactivatedKeys();
			const numLeavesAfter = await messageAqContract.numLeaves();

			expect(Number(numMessagesAfter)).toEqual(Number(numMessagesBefore) + 1);
			expect(Number(numLeavesAfter)).toEqual(Number(numLeavesBefore) + 1);
		});

		it('deactivateKey() should revert if it is not within the voting deadline', async () => {
			const ONE_SECOND = 1;
			await timeTravel(signer.provider, Number(duration) + ONE_SECOND);

			try {
				await pollContract.deactivateKey(
					deactivationMessage.asContractParam(),
					deactivationMessageHash,
					ecdsaSignature,
					keypair.pubKey.asContractParam()
				);
			} catch (e) {
				// Fix error code comparison.
				const errorCode = 'PollE01'; // ERROR_VOTING_PERIOD_PASSED
				expect(
					e.message.slice(0, e.message.length).indexOf(errorCode) !== -1
				).toBeTruthy();

			}
		});

		it('confirmDeactivation() should revert if not called by an owner', async () => {
			try {
				await pollContract
					.connect(otherAccount)
					.confirmDeactivation(
						keypair.pubKey.asContractParam(),
						mockElGamalMessage
					);
			} catch (e) {
				// Fix error code comparison.
				const errorMessage = 'Ownable: caller is not the owner';
				expect(
					e.message.slice(0, e.message.length).indexOf(errorMessage) !== -1
				).toBeTruthy();
			}
		});

		it('confirmDeativation() should update relevant storage variables and emit a proper event', async () => {
			const [, , numDeactivatedKeysBefore] =
				await pollContract.numSignUpsAndMessagesAndDeactivatedKeys();
			const numLeavesBefore = await deactivatedKeysAqContract.numLeaves();

			const tx = await pollContract.confirmDeactivation(
				keypair.pubKey.asContractParam(),
				mockElGamalMessage
			);

			const receipt = await tx.wait();

			const expectedLeafIndex = BigNumber.from(1);
			expect(receipt.events[0].event).toEqual('DeactivateKey');
			expect(receipt.events[0].args[1]).toEqual(expectedLeafIndex);

			const [, , numDeactivatedKeysAfter] =
				await pollContract.numSignUpsAndMessagesAndDeactivatedKeys();
			const numLeavesAfter = await deactivatedKeysAqContract.numLeaves();

			expect(Number(numDeactivatedKeysAfter)).toEqual(
				Number(numDeactivatedKeysBefore) + 1
			);
			expect(Number(numLeavesAfter)).toEqual(Number(numLeavesBefore) + 1);
		});
	});
});
>>>>>>> 709375c9
<|MERGE_RESOLUTION|>--- conflicted
+++ resolved
@@ -106,607 +106,6 @@
 let signer;
 
 describe('MACI', () => {
-<<<<<<< HEAD
-    let maciContract
-    let stateAqContract
-    let vkRegistryContract
-    let mpContract
-    let tallyContract
-    let pollId: number
-
-    describe('Deployment', () => {
-        beforeAll(async () => {
-            signer = await getDefaultSigner()
-            const r = await deployTestContracts(
-                initialVoiceCreditBalance,
-            )
-            maciContract = r.maciContract
-            stateAqContract = r.stateAqContract
-            vkRegistryContract = r.vkRegistryContract
-            mpContract = r.mpContract
-            tallyContract = r.tallyContract
-        })
-
-        it('MACI.stateTreeDepth should be correct', async () => {
-            const std = await maciContract.stateTreeDepth()
-            expect(std.toString()).toEqual(STATE_TREE_DEPTH.toString())
-        })
-    })
-
-    describe('Signups', () => {
-
-        it('should sign up users', async () => {
-            expect.assertions(users.length * 2)
-            const iface = maciContract.interface
-
-            let i = 0
-            for (const user of users) {
-                const tx = await maciContract.signUp(
-                    user.pubKey.asContractParam(),
-                    ethers.utils.defaultAbiCoder.encode(['uint256'], [1]),
-                    ethers.utils.defaultAbiCoder.encode(['uint256'], [0]),
-                    signUpTxOpts,
-                )
-                const receipt = await tx.wait()
-                expect(receipt.status).toEqual(1)
-                console.log('signUp() gas used:', receipt.gasUsed.toString())
-
-                // Store the state index
-                const event = iface.parseLog(receipt.logs[receipt.logs.length - 1])
-                expect(event.args._stateIndex.toString()).toEqual((i + 1).toString())
-
-                maciState.signUp(
-                    user.pubKey,
-                    BigInt(event.args._voiceCreditBalance.toString()),
-                    BigInt(event.args._timestamp.toString()),
-                )
-
-                i ++
-            }
-        })
-
-        it('signUp() shold fail when given an invalid pubkey', async () => {
-            expect.assertions(1)
-            try {
-                await maciContract.signUp(
-                    {
-                        x: '21888242871839275222246405745257275088548364400416034343698204186575808495617',
-                        y: '0',
-                    },
-                    ethers.utils.defaultAbiCoder.encode(['uint256'], [1]),
-                    ethers.utils.defaultAbiCoder.encode(['uint256'], [0]),
-                    signUpTxOpts,
-                )
-            } catch (e) {
-                const error = "'MACI: _pubKey values should be less than the snark scalar field'"               
-                expect(e.message.endsWith(error)).toBeTruthy()
-            }
-        })
-    })
-
-    describe('Merging sign-ups should fail because of onlyPoll', () => {
-        it('coordinator should not be able to merge the signUp AccQueue', async () => {
-            try {
-                await maciContract.mergeStateAqSubRoots(0, 0, { gasLimit: 3000000 })
-            } catch (e) {
-                const error = "'MACI: only a Poll contract can call this function'"
-                expect(e.message.endsWith(error)).toBeTruthy()
-            }
-
-            try {
-                await maciContract.mergeStateAq(0, { gasLimit: 3000000 })
-            } catch (e) {
-                const error = "'MACI: only a Poll contract can call this function'"
-                expect(e.message.endsWith(error)).toBeTruthy()
-            }
-        })
-    })
-
-    describe('Deploy a Poll', () => {
-        let deployTime
-        it('should set VKs and deploy a poll', async () => {
-            const std = await maciContract.stateTreeDepth()
-
-            // Set VKs
-            console.log('Setting VKs')
-            let tx = await vkRegistryContract.setVerifyingKeys(
-                std.toString(),
-                treeDepths.intStateTreeDepth,
-                treeDepths.messageTreeDepth,
-                treeDepths.voteOptionTreeDepth,
-                messageBatchSize,
-                testProcessVk.asContractParam(),
-                testTallyVk.asContractParam(),
-                { gasLimit: 1000000 },
-            )
-            let receipt = await tx.wait()
-            expect(receipt.status).toEqual(1)
-
-            const pSig = await vkRegistryContract.genProcessVkSig(
-                std.toString(),
-                treeDepths.messageTreeDepth,
-                treeDepths.voteOptionTreeDepth,
-                messageBatchSize,
-            )
-
-            expect(pSig.toString()).toEqual(
-                genProcessVkSig(
-                    std, 
-                    treeDepths.messageTreeDepth,
-                    treeDepths.voteOptionTreeDepth,
-                    messageBatchSize,
-                ).toString()
-            )
-
-            const isPSigSet = await vkRegistryContract.isProcessVkSet(pSig)
-            expect(isPSigSet).toBeTruthy()
-
-            const tSig = await vkRegistryContract.genTallyVkSig(
-                std.toString(),
-                treeDepths.intStateTreeDepth,
-                treeDepths.voteOptionTreeDepth,
-            )
-            const isTSigSet = await vkRegistryContract.isTallyVkSet(tSig)
-            expect(isTSigSet).toBeTruthy()
-
-            // Check that the VKs are set
-            const processVkOnChain = await vkRegistryContract.getProcessVk(
-                std, 
-                treeDepths.messageTreeDepth,
-                treeDepths.voteOptionTreeDepth,
-                messageBatchSize,
-            )
-
-            const tallyVkOnChain = await vkRegistryContract.getTallyVk(
-                std.toString(),
-                treeDepths.intStateTreeDepth,
-                treeDepths.voteOptionTreeDepth,
-            )
-
-            compareVks(testProcessVk, processVkOnChain)
-            compareVks(testTallyVk, tallyVkOnChain)
-            
-            // Create the poll and get the poll ID from the tx event logs
-            tx = await maciContract.deployPoll(
-                duration,
-                maxValues,
-                treeDepths,
-                coordinator.pubKey.asContractParam(),
-                { gasLimit: 8000000 },
-            )
-            receipt = await tx.wait()
-
-            const block = await signer.provider.getBlock(receipt.blockHash)
-            deployTime = block.timestamp
-
-            console.log('deployPoll() gas used:', receipt.gasUsed.toString())
-
-            expect(receipt.status).toEqual(1)
-            const iface = maciContract.interface
-            const event = iface.parseLog(receipt.logs[receipt.logs.length - 1])
-            pollId = event.args._pollId
-
-            const p = maciState.deployPoll(
-                duration,
-                BigInt(deployTime + duration),
-                maxValues,
-                treeDepths,
-                messageBatchSize,
-                coordinator,
-            )
-            expect(p.toString()).toEqual(pollId.toString())
-            
-            // publish the NOTHING_UP_MY_SLEEVE message
-            const messageData = [
-                NOTHING_UP_MY_SLEEVE, 
-                BigInt(0)
-            ]
-            for (let i = 2; i < 10; i++) {
-                messageData.push(BigInt(0))
-            }
-            const message = new Message(
-                BigInt(1),
-                messageData
-            )
-            const padKey = new PubKey([
-                BigInt('10457101036533406547632367118273992217979173478358440826365724437999023779287'),
-                BigInt('19824078218392094440610104313265183977899662750282163392862422243483260492317'),
-            ])
-            maciState.polls[pollId].publishMessage(message, padKey)
-
-        })
-
-        it('should fail when attempting to init twice a Poll', async () => {
-            const pollContractAddress = await maciContract.getPoll(pollId)
-            const pollContract = new ethers.Contract(
-                pollContractAddress,
-                pollAbi,
-                signer,
-            )
-
-            try {
-                await pollContract.init()
-            } catch (error) {
-                expect(error).not.toBe(null)
-            }
-        })
-
-        it('should set correct storage values', async () => {
-            // Retrieve the Poll state and check that each value is correct
-            const pollContractAddress = await maciContract.getPoll(pollId)
-            const pollContract = new ethers.Contract(
-                pollContractAddress,
-                pollAbi,
-                signer,
-            )
-
-            const dd = await pollContract.getDeployTimeAndDuration()
-
-            expect(Number(dd[0])).toEqual(deployTime)
-            expect(Number(dd[1])).toEqual(duration)
-
-            expect(await pollContract.stateAqMerged()).toBeFalsy()
-
-            const sb = await pollContract.currentSbCommitment()
-            expect(sb.toString()).toEqual('0')
-
-            const sm = await pollContract.numSignUpsAndMessages()
-            // There are 3 signups via the MACI instance
-            expect(Number(sm[0])).toEqual(3)
-
-            // There are 1 messages until a user publishes a message
-            // As we enqueue the NOTHING_UP_MY_SLEEVE hash
-            expect(Number(sm[1])).toEqual(1)
-
-            const onChainMaxValues = await pollContract.maxValues()
-
-            expect(Number(onChainMaxValues.maxMessages)).toEqual(maxValues.maxMessages)
-            expect(Number(onChainMaxValues.maxVoteOptions)).toEqual(maxValues.maxVoteOptions)
-
-            const onChainTreeDepths = await pollContract.treeDepths()
-            expect(Number(onChainTreeDepths.intStateTreeDepth)).toEqual(treeDepths.intStateTreeDepth)
-            expect(Number(onChainTreeDepths.messageTreeDepth)).toEqual(treeDepths.messageTreeDepth)
-            expect(Number(onChainTreeDepths.messageTreeSubDepth)).toEqual(treeDepths.messageTreeSubDepth)
-            expect(Number(onChainTreeDepths.voteOptionTreeDepth)).toEqual(treeDepths.voteOptionTreeDepth)
-
-            const onChainBatchSizes = await pollContract.batchSizes()
-            expect(Number(onChainBatchSizes.messageBatchSize)).toEqual(messageBatchSize)
-            expect(Number(onChainBatchSizes.tallyBatchSize)).toEqual(tallyBatchSize)
-        })
-    })
-
-    describe('Publish messages (vote + key-change)', () => {
-        let pollContract
-
-        beforeAll(async () => {
-            const pollContractAddress = await maciContract.getPoll(pollId)
-            pollContract = new ethers.Contract(
-                pollContractAddress,
-                pollAbi,
-                signer,
-            )
-        })
-
-        it('should publish a message to the Poll contract', async () => {
-            const keypair = new Keypair()
-
-            const command = new PCommand(
-                BigInt(1),
-                keypair.pubKey,
-                BigInt(0),
-                BigInt(9),
-                BigInt(1),
-                BigInt(pollId),
-                BigInt(0),
-            )
-
-            const signature = command.sign(keypair.privKey)
-            const sharedKey = Keypair.genEcdhSharedKey(keypair.privKey, coordinator.pubKey)
-            const message = command.encrypt(signature, sharedKey)
-            const tx = await pollContract.publishMessage(
-                message.asContractParam(),
-                keypair.pubKey.asContractParam(),
-            )
-            const receipt = await tx.wait()
-            console.log('publishMessage() gas used:', receipt.gasUsed.toString())
-            expect(receipt.status).toEqual(1)
-
-            maciState.polls[pollId].publishMessage(message, keypair.pubKey)
-        })
-
-        it('shold not publish a message after the voting period', async () => {
-            expect.assertions(1)
-            const dd = await pollContract.getDeployTimeAndDuration()
-            await timeTravel(signer.provider, Number(dd[0]) + 1)
-
-            const keypair = new Keypair()
-            const command = new PCommand(
-                BigInt(0),
-                keypair.pubKey,
-                BigInt(0),
-                BigInt(0),
-                BigInt(0),
-                BigInt(pollId),
-                BigInt(0),
-            )
-
-            const signature = command.sign(keypair.privKey)
-            const sharedKey = Keypair.genEcdhSharedKey(keypair.privKey, coordinator.pubKey)
-            const message = command.encrypt(signature, sharedKey)
-            try {
-                await pollContract.publishMessage(
-                    message.asContractParam(),
-                    keypair.pubKey.asContractParam(),
-                    { gasLimit: 300000 },
-                )
-            } catch (e) {
-                const error = 'PollE01'
-                expect(e.message.slice(0,e.message.length-1).endsWith(error)).toBeTruthy()
-            }
-        })
-
-    })
-
-    describe('Merge messages', () => {
-        let pollContract
-        let messageAqContract
-
-        beforeEach(async () => {
-            const pollContractAddress = await maciContract.getPoll(pollId)
-            pollContract = new ethers.Contract(
-                pollContractAddress,
-                pollAbi,
-                signer,
-            )
-
-            const extContracts = await pollContract.extContracts()
-
-            const messageAqAddress = extContracts.messageAq
-            messageAqContract = new ethers.Contract(
-                messageAqAddress,
-                accQueueQuinaryMaciAbi,
-                signer,
-            )
-        })
-
-        it('should revert if subtrees are not merged for StateAq', async () => {
-            try {
-                await pollContract.mergeMaciStateAq(0, { gasLimit: 4000000 })
-            } catch (e) {
-                const error = 'PollE06'
-                expect(e.message.slice(0,e.message.length-1).endsWith(error)).toBeTruthy()
-            }
-        })
-
-        it('coordinator should be able to merge the message AccQueue', async () => {
-            let tx = await pollContract.mergeMessageAqSubRoots(0, { gasLimit: 3000000 })
-            let receipt = await tx.wait()
-            expect(receipt.status).toEqual(1)
-            console.log('mergeMessageAqSubRoots() gas used:', receipt.gasUsed.toString())
-
-            tx = await pollContract.mergeMessageAq({ gasLimit: 4000000 })
-            receipt = await tx.wait()
-            expect(receipt.status).toEqual(1)
-
-            const poll = maciState.polls[pollId]
-            poll.messageAq.mergeSubRoots(0)
-            poll.messageAq.merge(MESSAGE_TREE_DEPTH)
-
-            console.log('mergeMessageAq() gas used:', receipt.gasUsed.toString())
-        })
-
-        it('the message root must be correct', async () => {
-            const onChainMessageRoot = await messageAqContract.getMainRoot(MESSAGE_TREE_DEPTH)
-            expect(onChainMessageRoot.toString())
-                .toEqual(maciState.polls[pollId].messageAq.mainRoots[MESSAGE_TREE_DEPTH].toString())
-        })
-    })
-
-    describe('Tally votes (negative test)', () => {
-        expect.assertions(1)
-        it('tallyVotes() should fail as the messages have not been processed yet', async () => {
-            const pollContractAddress = await maciContract.getPoll(pollId)
-            try {
-                await tallyContract.tallyVotes(
-                    pollContractAddress,
-                    mpContract.address,
-                    0,
-                    [0, 0, 0, 0, 0, 0, 0, 0],
-                )
-            } catch (e) {
-                const error = "'PROCESSING_NOT_COMPLETE()'"
-                expect(e.message.endsWith(error)).toBeTruthy()
-            }
-
-        })
-    })
-
-    describe('Process messages (negative test)', () => {
-        it('processMessages() should fail if the state AQ has not been merged', async () => {
-            try {
-                const pollContractAddress = await maciContract.getPoll(pollId)
-
-                // Submit the proof
-                await mpContract.processMessages(
-                    pollContractAddress,
-                    0,
-                    [0, 0, 0, 0, 0, 0, 0, 0],
-                )
-
-            } catch (e) {
-                expect(e.message.endsWith("'STATE_AQ_NOT_MERGED()'")).toBeTruthy()
-            }
-        })
-    })
-
-    describe('Merge sign-ups as the Poll', () => {
-        let pollContract
-
-        beforeAll(async () => {
-            const pollContractAddress = await maciContract.getPoll(pollId)
-            pollContract = new ethers.Contract(
-                pollContractAddress,
-                pollAbi,
-                signer,
-            )
-        })
-
-        it('The Poll should be able to merge the signUp AccQueue', async () => {
-            let tx = await pollContract.mergeMaciStateAqSubRoots(
-                0,
-                pollId,
-                { gasLimit: 3000000 },
-            )
-            let receipt = await tx.wait()
-            expect(receipt.status).toEqual(1)
-
-            tx = await pollContract.mergeMaciStateAq(
-                pollId,
-                { gasLimit: 3000000 },
-            )
-            receipt = await tx.wait()
-            expect(receipt.status).toEqual(1)
-
-            maciState.stateAq.mergeSubRoots(0)
-            maciState.stateAq.merge(STATE_TREE_DEPTH)
-        })
-
-        it('the state root must be correct', async () => {
-            const onChainStateRoot = await stateAqContract.getMainRoot(STATE_TREE_DEPTH)
-            expect(onChainStateRoot.toString()).toEqual(maciState.stateAq.mainRoots[STATE_TREE_DEPTH].toString())
-        })
-    })
-
-    describe('Process messages', () => {
-        let pollContract
-        let poll
-        let generatedInputs
-
-        beforeAll(async () => {
-            const pollContractAddress = await maciContract.getPoll(pollId)
-            pollContract = new ethers.Contract(
-                pollContractAddress,
-                pollAbi,
-                signer,
-            )
-
-            poll = maciState.polls[pollId]
-            generatedInputs = poll.processMessages(pollId)
-        })
-
-        it('genProcessMessagesPackedVals() should generate the correct value', async () => {
-            const packedVals = MaciState.packProcessMessageSmallVals(
-                maxValues.maxVoteOptions,
-                users.length,
-                0,
-                poll.messages.length,
-            )
-            const onChainPackedVals = BigInt(
-                await mpContract.genProcessMessagesPackedVals(
-                    pollContract.address,
-                    0,
-                    users.length,
-                )
-            )
-            expect(packedVals.toString(16)).toEqual(onChainPackedVals.toString(16))
-        })
-
-        it('processMessages() should update the state and ballot root commitment', async () => {
-            const pollContractAddress = await maciContract.getPoll(pollId)
-
-            // Submit the proof
-            const tx = await mpContract.processMessages(
-                pollContractAddress,
-                generatedInputs.newSbCommitment,
-                [0, 0, 0, 0, 0, 0, 0, 0],
-            )
-
-            const receipt = await tx.wait()
-            expect(receipt.status).toEqual(1)
-
-            const processingComplete = await mpContract.processingComplete()
-            expect(processingComplete).toBeTruthy()
-
-            const onChainNewSbCommitment = await mpContract.sbCommitment()
-            expect(generatedInputs.newSbCommitment).toEqual(onChainNewSbCommitment.toString())
-        })
-    })
-
-    describe('Tally votes', () => {
-        let pollContract
-
-        beforeAll(async () => {
-            const pollContractAddress = await maciContract.getPoll(pollId)
-            pollContract = new ethers.Contract(
-                pollContractAddress,
-                pollAbi,
-                signer,
-            )
-        })
-
-        it('genTallyVotesPackedVals() should generate the correct value', async () => {
-            const onChainPackedVals = BigInt(
-                await tallyContract.genTallyVotesPackedVals(
-                    users.length,
-                    0,
-                    tallyBatchSize,
-                )
-            )
-            const packedVals = MaciState.packTallyVotesSmallVals(
-                0,
-                tallyBatchSize,
-                users.length
-            )
-            expect(onChainPackedVals.toString()).toEqual(packedVals.toString())
-        })
-
-        it('tallyVotes() should update the tally commitment', async () => {
-            expect.assertions(3)
-            const poll = maciState.polls[pollId]
-            const generatedInputs = poll.tallyVotes(pollId)
-
-            const pollContractAddress = await maciContract.getPoll(pollId)
-            const tx = await tallyContract.tallyVotes(
-                pollContractAddress,
-                mpContract.address,
-                generatedInputs.newTallyCommitment,
-                [0, 0, 0, 0, 0, 0, 0, 0],
-            )
-
-            const receipt = await tx.wait()
-            expect(receipt.status).toEqual(1)
-
-            const onChainNewTallyCommitment = await tallyContract.tallyCommitment()
-
-            expect(generatedInputs.newTallyCommitment).toEqual(onChainNewTallyCommitment.toString())
-
-            try {
-                await tallyContract.tallyVotes(
-                    pollContractAddress,
-                    mpContract.address,
-                    generatedInputs.newTallyCommitment,
-                    [0, 0, 0, 0, 0, 0, 0, 0],
-                )
-            } catch (e) {
-                const error = "'ALL_BALLOTS_TALLIED()'"
-                expect(e.message.endsWith(error)).toBeTruthy()
-            }
-        })
-    })
-
-    describe('Generate MaciState from contract', () => {
-        it('Should regenerate MaciState from on-chain information', async () => {
-            const ms = await genMaciStateFromContract(
-                signer.provider,
-                maciContract.address,
-                coordinator,
-                0,
-            )
-            // TODO: check roots
-        })
-    })
-})
-=======
 	let maciContract;
 	let stateAqContract;
 	let vkRegistryContract;
@@ -1531,5 +930,4 @@
 			expect(Number(numLeavesAfter)).toEqual(Number(numLeavesBefore) + 1);
 		});
 	});
-});
->>>>>>> 709375c9
+});