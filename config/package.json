{
    "name": "maci-config",
<<<<<<< HEAD
    "version": "0.3.8",
=======
    "version": "0.4.0",
>>>>>>> 658aff65
    "main": "build/index.js",
    "scripts": {
        "watch": "tsc --watch",
        "build": "tsc"
    },
    "dependencies": {
        "config": "^3.2.4",
        "js-yaml": "^3.13.1",
        "path": "^0.12.7"
    },
    "devDependencies": {
        "@types/node": "^13.1.2"
    },
    "gitHead": "17f37c30e4b5ec41246d3db0921799fbecafd90b"
}<|MERGE_RESOLUTION|>--- conflicted
+++ resolved
@@ -1,10 +1,6 @@
 {
     "name": "maci-config",
-<<<<<<< HEAD
-    "version": "0.3.8",
-=======
     "version": "0.4.0",
->>>>>>> 658aff65
     "main": "build/index.js",
     "scripts": {
         "watch": "tsc --watch",
