--- conflicted
+++ resolved
@@ -34,97 +34,40 @@
 		help: 'The MessageProcessor contract address',
 	});
 
-<<<<<<< HEAD
-	parser.addArgument(['-t', '--tally'], {
+	parser.addArgument(['-q', '--ppt'], {
 		type: 'string',
-		help: 'The Tally contract address',
+		help: 'The PollProcessorAndTallyer contract address',
 	});
 
-	parser.addArgument(['-s', '--subsidy'], {
-		type: 'string',
-		help: 'The Subsidy contract address',
-	});
 	parser.addArgument(['-f', '--proof-dir'], {
 		required: true,
 		type: 'string',
 		help: 'The proof output directory from the genProofs subcommand',
 	});
 };
-=======
-    parser.addArgument(
-        ['-q', '--ppt'],
-        {
-            type: 'string',
-            help: 'The PollProcessorAndTallyer contract address',
-        }
-    )
-
-    parser.addArgument(
-        ['-f', '--proof-dir'],
-        {
-            required: true,
-            type: 'string',
-            help: 'The proof output directory from the genProofs subcommand',
-        }
-    )
-}
->>>>>>> faf787b2
 
 const proveOnChain = async (args: any) => {
 	const signer = await getDefaultSigner();
 	const pollId = Number(args.poll_id);
 
-<<<<<<< HEAD
-	// check existence of contract addresses
+	// check existence of MACI and ppt contract addresses
 	let contractAddrs = readJSONFile(contractFilepath);
 	if ((!contractAddrs || !contractAddrs['MACI']) && !args.contract) {
 		console.error('Error: MACI contract address is empty');
 		return 1;
 	}
 	if (
-		(!contractAddrs || !contractAddrs['MessageProcessor-' + pollId]) &&
-		!args.mp
+		(!contractAddrs || !contractAddrs['PollProcessorAndTally-' + pollId]) &&
+		!args.ppt
 	) {
-		console.error('Error: MessageProcessor contract address is empty');
+		console.error('Error: PollProcessorAndTally contract address is empty');
 		return 1;
 	}
-	if ((!contractAddrs || !contractAddrs['Tally-' + pollId]) && !args.tally) {
-		console.error('Error: Tally contract address is empty');
-		return 1;
-	}
-	if (
-		(!contractAddrs || !contractAddrs['Subsidy-' + pollId]) &&
-		!args.subsidy
-	) {
-		console.error('Error: Subsidy contract address is empty');
-		return 1;
-	}
 
 	const maciAddress = args.contract ? args.contract : contractAddrs['MACI'];
-	const mpAddress = args.mp
-		? args.mp
-		: contractAddrs['MessageProcessor-' + pollId];
-	const tallyAddress = args.tally
-		? args.tally
-		: contractAddrs['Tally-' + pollId];
-	const subsidyAddress = args.subsidy
-		? args.subsidy
-		: contractAddrs['Subsidy-' + pollId];
-=======
-    // check existence of MACI and ppt contract addresses
-    let contractAddrs = readJSONFile(contractFilepath)
-    if ((!contractAddrs||!contractAddrs["MACI"]) && !args.contract) {
-        console.error('Error: MACI contract address is empty') 
-        return 1
-    }
-    if ((!contractAddrs||!contractAddrs["PollProcessorAndTally-"+pollId]) && !args.ppt) {
-        console.error('Error: PollProcessorAndTally contract address is empty') 
-        return 1
-    }
-
-    const maciAddress = args.contract ? args.contract: contractAddrs["MACI"]
-    const pptAddress = args.ppt ? args.ppt: contractAddrs["PollProcessorAndTally-"+pollId]
->>>>>>> faf787b2
+	const pptAddress = args.ppt
+		? args.ppt
+		: contractAddrs['PollProcessorAndTally-' + pollId];
 
 	// MACI contract
 	if (!validateEthAddress(maciAddress)) {
@@ -138,50 +81,25 @@
 		return {};
 	}
 
-<<<<<<< HEAD
-	if (!(await contractExists(signer.provider, mpAddress))) {
+	// PollProcessorAndTallyer contract
+	if (!validateEthAddress(pptAddress)) {
+		console.error('Error: invalid PollProcessorAndTallyer contract address');
+		return {};
+	}
+
+	if (!(await contractExists(signer.provider, pptAddress))) {
 		console.error(
 			'Error: there is no contract deployed at the specified address'
 		);
 		return {};
 	}
 
-	if (!validateEthAddress(tallyAddress)) {
-		console.error('Error: invalid Tally contract address');
-		return {};
-	}
-	if (!validateEthAddress(subsidyAddress)) {
-		console.error('Error: invalid Subsidy contract address');
-		return {};
-	}
-
 	const [maciContractAbi] = parseArtifact('MACI');
 	const [pollContractAbi] = parseArtifact('Poll');
-	const [mpContractAbi] = parseArtifact('MessageProcessor');
-	const [tallyContractAbi] = parseArtifact('Tally');
-	const [subsidyContractAbi] = parseArtifact('Subsidy');
+	const [pptContractAbi] = parseArtifact('PollProcessorAndTallyer');
 	const [messageAqContractAbi] = parseArtifact('AccQueue');
 	const [vkRegistryContractAbi] = parseArtifact('VkRegistry');
 	const [verifierContractAbi] = parseArtifact('Verifier');
-=======
-    // PollProcessorAndTallyer contract
-    if (!validateEthAddress(pptAddress)) {
-        console.error('Error: invalid PollProcessorAndTallyer contract address')
-        return {}
-    }
-
-    if (! (await contractExists(signer.provider, pptAddress))) {
-        console.error('Error: there is no contract deployed at the specified address')
-        return {}
-    }
-
-    const [ maciContractAbi ] = parseArtifact('MACI')
-    const [ pollContractAbi ] = parseArtifact('Poll')
-    const [ pptContractAbi ] = parseArtifact('PollProcessorAndTallyer')
-    const [ messageAqContractAbi ] = parseArtifact('AccQueue')
-    const [ vkRegistryContractAbi ] = parseArtifact('VkRegistry')
-    const [ verifierContractAbi ] = parseArtifact('Verifier')
->>>>>>> faf787b2
 
 	const maciContract = new ethers.Contract(
 		maciAddress,
@@ -207,19 +125,7 @@
 		signer
 	);
 
-<<<<<<< HEAD
-	const subsidyContract = new ethers.Contract(
-		subsidyAddress,
-		subsidyContractAbi,
-		signer
-	);
-=======
-    const pptContract = new ethers.Contract(
-        pptAddress,
-        pptContractAbi,
-        signer,
-    )
->>>>>>> faf787b2
+	const pptContract = new ethers.Contract(pptAddress, pptContractAbi, signer);
 
 	const messageAqContract = new ethers.Contract(
 		(await pollContract.extContracts()).messageAq,
@@ -233,21 +139,12 @@
 		signer
 	);
 
-<<<<<<< HEAD
-	const verifierContractAddress = await mpContract.verifier();
+	const verifierContractAddress = await pptContract.verifier();
 	const verifierContract = new ethers.Contract(
 		verifierContractAddress,
 		verifierContractAbi,
 		signer
 	);
-=======
-    const verifierContractAddress = await pptContract.verifier()
-    const verifierContract = new ethers.Contract(
-        verifierContractAddress,
-        verifierContractAbi,
-        signer,
-    )
->>>>>>> faf787b2
 
 	let data = {
 		processProofs: {},
@@ -319,17 +216,10 @@
 
 	const treeDepths = await pollContract.treeDepths();
 
-<<<<<<< HEAD
-	let numBatchesProcessed = Number(await mpContract.numBatchesProcessed());
+	let numBatchesProcessed = Number(await pptContract.numBatchesProcessed());
 	const messageRootOnChain = await messageAqContract.getMainRoot(
 		Number(treeDepths.messageTreeDepth)
 	);
-=======
-    let numBatchesProcessed = Number(await pptContract.numBatchesProcessed())
-    const messageRootOnChain = await messageAqContract.getMainRoot(
-        Number(treeDepths.messageTreeDepth),
-    )
->>>>>>> faf787b2
 
 	const stateTreeDepth = Number(await maciContract.stateTreeDepth());
 	const onChainProcessVk = await vkRegistryContract.getProcessVk(
@@ -392,21 +282,13 @@
 
 		let currentSbCommitmentOnChain;
 
-<<<<<<< HEAD
 		if (numBatchesProcessed === 0) {
 			currentSbCommitmentOnChain = BigInt(
 				await pollContract.currentSbCommitment()
 			);
 		} else {
-			currentSbCommitmentOnChain = BigInt(await mpContract.sbCommitment());
-		}
-=======
-        if (numBatchesProcessed === 0) {
-            currentSbCommitmentOnChain = BigInt(await pollContract.currentSbCommitment())
-        } else {
-            currentSbCommitmentOnChain = BigInt(await pptContract.sbCommitment())
-        }
->>>>>>> faf787b2
+			currentSbCommitmentOnChain = BigInt(await pptContract.sbCommitment());
+		}
 
 		if (
 			currentSbCommitmentOnChain.toString() !==
@@ -429,21 +311,13 @@
 			return 1;
 		}
 
-<<<<<<< HEAD
 		const packedValsOnChain = BigInt(
-			await mpContract.genProcessMessagesPackedVals(
+			await pptContract.genProcessMessagesPackedVals(
 				pollContract.address,
 				currentMessageBatchIndex,
 				numSignUps
 			)
 		).toString();
-=======
-        const packedValsOnChain = BigInt(await pptContract.genProcessMessagesPackedVals(
-            pollContract.address,
-            currentMessageBatchIndex,
-            numSignUps,
-        )).toString()
->>>>>>> faf787b2
 
 		if (circuitInputs.packedVals !== packedValsOnChain) {
 			console.error('Error: packedVals mismatch.');
@@ -452,9 +326,8 @@
 
 		const formattedProof = formatProofForVerifierContract(proof);
 
-<<<<<<< HEAD
 		const publicInputHashOnChain = BigInt(
-			await mpContract.genProcessMessagesPublicInputHash(
+			await pptContract.genProcessMessagesPublicInputHash(
 				pollContract.address,
 				currentMessageBatchIndex,
 				messageRootOnChain.toString(),
@@ -463,16 +336,6 @@
 				circuitInputs.newSbCommitment
 			)
 		);
-=======
-        const publicInputHashOnChain = BigInt(await pptContract.genProcessMessagesPublicInputHash(
-            pollContract.address,
-            currentMessageBatchIndex,
-            messageRootOnChain.toString(),
-            numSignUps,
-            circuitInputs.currentSbCommitment,
-            circuitInputs.newSbCommitment,
-        ))
->>>>>>> faf787b2
 
 		if (publicInputHashOnChain.toString() !== publicInputs[0].toString()) {
 			console.error('Public input mismatch.');
@@ -490,10 +353,9 @@
 			return 1;
 		}
 
-<<<<<<< HEAD
 		let tx;
 		try {
-			tx = await mpContract.processMessages(
+			tx = await pptContract.processMessages(
 				pollContract.address,
 				'0x' + BigInt(circuitInputs.newSbCommitment).toString(16),
 				formattedProof
@@ -502,19 +364,6 @@
 			console.error(txErr);
 			console.error(e);
 		}
-=======
-        let tx
-        try {
-            tx = await pptContract.processMessages(
-                pollContract.address,
-                '0x' + BigInt(circuitInputs.newSbCommitment).toString(16),
-                formattedProof,
-            )
-        } catch (e) {
-            console.error(txErr)
-            console.error(e)
-        }
->>>>>>> faf787b2
 
 		const receipt = await tx.wait();
 
@@ -525,9 +374,8 @@
 
 		console.log(`Transaction hash: ${tx.hash}`);
 
-<<<<<<< HEAD
 		// Wait for the node to catch up
-		numBatchesProcessed = Number(await mpContract.numBatchesProcessed());
+		numBatchesProcessed = Number(await pptContract.numBatchesProcessed());
 		let backOff = 1000;
 		let numAttempts = 0;
 		while (numBatchesProcessed !== i + 1) {
@@ -540,33 +388,16 @@
 		}
 		console.log(`Progress: ${numBatchesProcessed} / ${totalMessageBatches}`);
 	}
-=======
-        // Wait for the node to catch up
-        numBatchesProcessed = Number(await pptContract.numBatchesProcessed())
-        let backOff = 1000
-        let numAttempts = 0
-        while (numBatchesProcessed !== i + 1) {
-            await delay(backOff)
-            backOff *= 1.2
-            numAttempts ++
-            if (numAttempts >= 100) {
-                break
-            }
-        }
-        console.log(`Progress: ${numBatchesProcessed} / ${totalMessageBatches}`)
-    }
->>>>>>> faf787b2
 
 	if (numBatchesProcessed === totalMessageBatches) {
 		console.log('All message processing proofs have been submitted.');
 	}
 
-<<<<<<< HEAD
 	// ------------------------------------------------------------------------
 	// subsidy calculation proofs
 	if (Object.keys(data.subsidyProofs).length !== 0) {
-		let rbi = Number(await subsidyContract.rbi());
-		let cbi = Number(await subsidyContract.cbi());
+		let rbi = Number(await pptContract.rbi());
+		let cbi = Number(await pptContract.cbi());
 		let numLeaves = numSignUps + 1;
 		let num1DBatches = Math.ceil(numLeaves / subsidyBatchSize);
 		let subsidyBatchNum = rbi * num1DBatches + cbi;
@@ -576,13 +407,9 @@
 		);
 
 		for (let i = subsidyBatchNum; i < totalBatchNum; i++) {
-			if (i == 0) {
-				await subsidyContract.updateSbCommitment(mpContract.address);
-			}
 			const { proof, circuitInputs, publicInputs } = data.subsidyProofs[i];
 
-			const subsidyCommitmentOnChain =
-				await subsidyContract.subsidyCommitment();
+			const subsidyCommitmentOnChain = await pptContract.subsidyCommitment();
 			if (
 				subsidyCommitmentOnChain.toString() !==
 				circuitInputs.currentSubsidyCommitment
@@ -591,13 +418,13 @@
 				return 1;
 			}
 			const packedValsOnChain = BigInt(
-				await subsidyContract.genSubsidyPackedVals(numSignUps)
+				await pptContract.genSubsidyPackedVals(numSignUps)
 			);
 			if (circuitInputs.packedVals !== packedValsOnChain.toString()) {
 				console.error('Error: subsidy packedVals mismatch.');
 				return 1;
 			}
-			const currentSbCommitmentOnChain = await subsidyContract.sbCommitment();
+			const currentSbCommitmentOnChain = await pptContract.sbCommitment();
 			if (
 				currentSbCommitmentOnChain.toString() !== circuitInputs.sbCommitment
 			) {
@@ -605,7 +432,7 @@
 				return 1;
 			}
 			const publicInputHashOnChain =
-				await subsidyContract.genSubsidyPublicInputHash(
+				await pptContract.genSubsidyPublicInputHash(
 					numSignUps,
 					circuitInputs.newSubsidyCommitment
 				);
@@ -619,9 +446,8 @@
 			const formattedProof = formatProofForVerifierContract(proof);
 			let tx;
 			try {
-				tx = await subsidyContract.updateSubsidy(
+				tx = await pptContract.updateSubsidy(
 					pollContract.address,
-					mpContract.address,
 					circuitInputs.newSubsidyCommitment,
 					formattedProof
 				);
@@ -641,8 +467,8 @@
 			console.log(`Transaction hash: ${tx.hash}`);
 
 			// Wait for the node to catch up
-			let nrbi = Number(await subsidyContract.rbi());
-			let ncbi = Number(await subsidyContract.cbi());
+			let nrbi = Number(await pptContract.rbi());
+			let ncbi = Number(await pptContract.cbi());
 			let backOff = 1000;
 			let numAttempts = 0;
 			while (nrbi === rbi && ncbi === cbi) {
@@ -665,98 +491,6 @@
 			console.log('OK');
 		}
 	}
-=======
-    // ------------------------------------------------------------------------
-    // subsidy calculation proofs
-    if (Object.keys(data.subsidyProofs).length !== 0) {
-        let rbi = Number(await pptContract.rbi())
-        let cbi = Number(await pptContract.cbi())
-        let numLeaves = numSignUps + 1
-        let num1DBatches = Math.ceil(numLeaves/subsidyBatchSize)
-        let subsidyBatchNum = rbi * num1DBatches + cbi
-        let totalBatchNum = num1DBatches * (num1DBatches + 1)/2
-        console.log(`number of subsidy batch processed: ${subsidyBatchNum}, numleaf=${numLeaves}`)
-
-        for (let i = subsidyBatchNum; i < totalBatchNum; i++) {
-            const { proof, circuitInputs, publicInputs } = data.subsidyProofs[i]
-    
-            const subsidyCommitmentOnChain = await pptContract.subsidyCommitment()
-            if (subsidyCommitmentOnChain.toString() !== circuitInputs.currentSubsidyCommitment) {
-                console.error(`Error: subsidycommitment mismatch`)
-                return 1
-            }
-            const packedValsOnChain = BigInt(
-                await pptContract.genSubsidyPackedVals(numSignUps)
-            )
-            if (circuitInputs.packedVals !== packedValsOnChain.toString()) {
-                console.error('Error: subsidy packedVals mismatch.')
-                return 1
-            }
-            const currentSbCommitmentOnChain = await pptContract.sbCommitment()
-            if (currentSbCommitmentOnChain.toString() !== circuitInputs.sbCommitment) {
-                console.error('Error: currentSbCommitment mismatch.')
-                return 1
-            }
-            const publicInputHashOnChain = await pptContract.genSubsidyPublicInputHash(
-                numSignUps,
-                circuitInputs.newSubsidyCommitment,
-            )
-            
-            if (publicInputHashOnChain.toString() !== publicInputs[0]) {
-                console.error('Error: public input mismatch.')
-                return 1
-            }
-    
-            const txErr = 'Error: updateSubsidy() failed...'
-            const formattedProof = formatProofForVerifierContract(proof)
-            let tx
-            try {
-                tx = await pptContract.updateSubsidy(
-                    pollContract.address,
-                    circuitInputs.newSubsidyCommitment,
-                    formattedProof,
-                )
-            } catch (e) {
-                console.error(txErr)
-                console.error(e)
-            }
-    
-            const receipt = await tx.wait()
-    
-            if (receipt.status !== 1) {
-                console.error(txErr)
-                return 1
-            }
-    
-            console.log(`Progress: ${subsidyBatchNum + 1} / ${totalBatchNum}`)
-            console.log(`Transaction hash: ${tx.hash}`)
-    
-            // Wait for the node to catch up
-            let nrbi = Number(await pptContract.rbi())
-            let ncbi = Number(await pptContract.cbi())
-            let backOff = 1000
-            let numAttempts = 0
-            while (nrbi === rbi && ncbi === cbi) {
-                await delay(backOff)
-                backOff *= 1.2
-                numAttempts ++
-                if (numAttempts >= 100) {
-                    break
-                }
-            }
-    
-            rbi = nrbi
-            cbi = ncbi
-            subsidyBatchNum = rbi * num1DBatches + cbi
-        }
-    
-        if (subsidyBatchNum === totalBatchNum) {
-            console.log('All subsidy calculation proofs have been submitted.')
-            console.log()
-            console.log('OK')
-        }
-    }
->>>>>>> faf787b2
 
 	// ------------------------------------------------------------------------
 	// Vote tallying proofs
@@ -765,11 +499,7 @@
 			? 1
 			: Math.floor(numSignUps / tallyBatchSize) + 1;
 
-<<<<<<< HEAD
-	let tallyBatchNum = Number(await tallyContract.tallyBatchNum());
-=======
-    let tallyBatchNum = Number(await pptContract.tallyBatchNum())
->>>>>>> faf787b2
+	let tallyBatchNum = Number(await pptContract.tallyBatchNum());
 
 	console.log();
 	if (tallyBatchNum < totalTallyBatches) {
@@ -781,17 +511,12 @@
 			await tallyContract.updateSbCommitment(mpContract.address);
 		}
 
-<<<<<<< HEAD
 		const batchStartIndex = i * tallyBatchSize;
-=======
-        const batchStartIndex = i * tallyBatchSize
->>>>>>> faf787b2
 
 		const txErr = 'Error: tallyVotes() failed';
 		const { proof, circuitInputs, publicInputs } = data.tallyProofs[i];
 
-<<<<<<< HEAD
-		const currentTallyCommitmentOnChain = await tallyContract.tallyCommitment();
+		const currentTallyCommitmentOnChain = await pptContract.tallyCommitment();
 		if (
 			currentTallyCommitmentOnChain.toString() !==
 			circuitInputs.currentTallyCommitment
@@ -801,7 +526,7 @@
 		}
 
 		const packedValsOnChain = BigInt(
-			await tallyContract.genTallyVotesPackedVals(
+			await pptContract.genTallyVotesPackedVals(
 				numSignUps,
 				batchStartIndex,
 				tallyBatchSize
@@ -812,34 +537,29 @@
 			return 1;
 		}
 
-		const currentSbCommitmentOnChain = await mpContract.sbCommitment();
+		const currentSbCommitmentOnChain = await pptContract.sbCommitment();
 		if (currentSbCommitmentOnChain.toString() !== circuitInputs.sbCommitment) {
 			console.error('Error: currentSbCommitment mismatch.');
 			return 1;
 		}
 
 		const publicInputHashOnChain =
-			await tallyContract.genTallyVotesPublicInputHash(
+			await pptContract.genTallyVotesPublicInputHash(
 				numSignUps,
 				batchStartIndex,
 				tallyBatchSize,
 				circuitInputs.newTallyCommitment
 			);
 		if (publicInputHashOnChain.toString() !== publicInputs[0]) {
-			console.error(
-				`Error: public input mismatch. tallyBatchNum=${i}, onchain=${publicInputHashOnChain.toString()}, offchain=${
-					publicInputs[0]
-				}`
-			);
+			console.error('Error: public input mismatch.');
 			return 1;
 		}
 
 		const formattedProof = formatProofForVerifierContract(proof);
 		let tx;
 		try {
-			tx = await tallyContract.tallyVotes(
+			tx = await pptContract.tallyVotes(
 				pollContract.address,
-				mpContract.address,
 				'0x' + BigInt(circuitInputs.newTallyCommitment).toString(16),
 				formattedProof
 			);
@@ -847,55 +567,6 @@
 			console.error(txErr);
 			console.error(e);
 		}
-=======
-        const currentTallyCommitmentOnChain = await pptContract.tallyCommitment()
-        if (currentTallyCommitmentOnChain.toString() !== circuitInputs.currentTallyCommitment) {
-            console.error('Error: currentTallyCommitment mismatch.')
-            return 1
-        }
-
-        const packedValsOnChain = BigInt(
-            await pptContract.genTallyVotesPackedVals(
-                numSignUps,
-                batchStartIndex,
-                tallyBatchSize,
-            )
-        )
-        if (circuitInputs.packedVals !== packedValsOnChain.toString()) {
-            console.error('Error: packedVals mismatch.')
-            return 1
-        }
-
-        const currentSbCommitmentOnChain = await pptContract.sbCommitment()
-        if (currentSbCommitmentOnChain.toString() !== circuitInputs.sbCommitment) {
-            console.error('Error: currentSbCommitment mismatch.')
-            return 1
-        }
-
-        const publicInputHashOnChain = await pptContract.genTallyVotesPublicInputHash(
-            numSignUps,
-            batchStartIndex,
-            tallyBatchSize,
-            circuitInputs.newTallyCommitment,
-        )
-        if (publicInputHashOnChain.toString() !== publicInputs[0]) {
-            console.error('Error: public input mismatch.')
-            return 1
-        }
-
-        const formattedProof = formatProofForVerifierContract(proof)
-        let tx
-        try {
-            tx = await pptContract.tallyVotes(
-                pollContract.address,
-                '0x' + BigInt(circuitInputs.newTallyCommitment).toString(16),
-                formattedProof,
-            )
-        } catch (e) {
-            console.error(txErr)
-            console.error(e)
-        }
->>>>>>> faf787b2
 
 		const receipt = await tx.wait();
 
@@ -907,9 +578,8 @@
 		console.log(`Progress: ${tallyBatchNum + 1} / ${totalTallyBatches}`);
 		console.log(`Transaction hash: ${tx.hash}`);
 
-<<<<<<< HEAD
 		// Wait for the node to catch up
-		tallyBatchNum = Number(await tallyContract.tallyBatchNum());
+		tallyBatchNum = Number(await pptContract.tallyBatchNum());
 		let backOff = 1000;
 		let numAttempts = 0;
 		while (tallyBatchNum !== i + 1) {
@@ -921,21 +591,6 @@
 			}
 		}
 	}
-=======
-        // Wait for the node to catch up
-        tallyBatchNum = Number(await pptContract.tallyBatchNum())
-        let backOff = 1000
-        let numAttempts = 0
-        while (tallyBatchNum !== i + 1) {
-            await delay(backOff)
-            backOff *= 1.2
-            numAttempts ++
-            if (numAttempts >= 100) {
-                break
-            }
-        }
-    }
->>>>>>> faf787b2
 
 	if (tallyBatchNum === totalTallyBatches) {
 		console.log('All vote tallying proofs have been submitted.');
@@ -943,12 +598,7 @@
 		console.log('OK');
 	}
 
-<<<<<<< HEAD
 	return 0;
 };
-=======
-    return 0
-}
->>>>>>> faf787b2
 
 export { proveOnChain, configureSubparser };