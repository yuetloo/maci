--- conflicted
+++ resolved
@@ -15,7 +15,6 @@
 import { contractFilepath } from './config';
 
 const configureSubparser = (subparsers: any) => {
-<<<<<<< HEAD
 	const parser = subparsers.addParser('proveOnChain', { addHelp: true });
 
 	parser.addArgument(['-x', '--contract'], {
@@ -35,61 +34,41 @@
 		help: 'The MessageProcessor contract address',
 	});
 
-	parser.addArgument(['-t', '--tally'], {
-		type: 'string',
-		help: 'The Tally contract address',
-	});
-
-	parser.addArgument(['-s', '--subsidy'], {
-		type: 'string',
-		help: 'The Subsidy contract address',
-	});
-	parser.addArgument(['-f', '--proof-dir'], {
-		required: true,
-		type: 'string',
-		help: 'The proof output directory from the genProofs subcommand',
-	});
-};
+    parser.addArgument(
+        ['-q', '--ppt'],
+        {
+            type: 'string',
+            help: 'The PollProcessorAndTallyer contract address',
+        }
+    )
+
+    parser.addArgument(
+        ['-f', '--proof-dir'],
+        {
+            required: true,
+            type: 'string',
+            help: 'The proof output directory from the genProofs subcommand',
+        }
+    )
+}
 
 const proveOnChain = async (args: any) => {
 	const signer = await getDefaultSigner();
 	const pollId = Number(args.poll_id);
 
-	// check existence of contract addresses
-	let contractAddrs = readJSONFile(contractFilepath);
-	if ((!contractAddrs || !contractAddrs['MACI']) && !args.contract) {
-		console.error('Error: MACI contract address is empty');
-		return 1;
-	}
-	if (
-		(!contractAddrs || !contractAddrs['MessageProcessor-' + pollId]) &&
-		!args.mp
-	) {
-		console.error('Error: MessageProcessor contract address is empty');
-		return 1;
-	}
-	if ((!contractAddrs || !contractAddrs['Tally-' + pollId]) && !args.tally) {
-		console.error('Error: Tally contract address is empty');
-		return 1;
-	}
-	if (
-		(!contractAddrs || !contractAddrs['Subsidy-' + pollId]) &&
-		!args.subsidy
-	) {
-		console.error('Error: Subsidy contract address is empty');
-		return 1;
-	}
-
-	const maciAddress = args.contract ? args.contract : contractAddrs['MACI'];
-	const mpAddress = args.mp
-		? args.mp
-		: contractAddrs['MessageProcessor-' + pollId];
-	const tallyAddress = args.tally
-		? args.tally
-		: contractAddrs['Tally-' + pollId];
-	const subsidyAddress = args.subsidy
-		? args.subsidy
-		: contractAddrs['Subsidy-' + pollId];
+    // check existence of MACI and ppt contract addresses
+    let contractAddrs = readJSONFile(contractFilepath)
+    if ((!contractAddrs||!contractAddrs["MACI"]) && !args.contract) {
+        console.error('Error: MACI contract address is empty') 
+        return 1
+    }
+    if ((!contractAddrs||!contractAddrs["PollProcessorAndTally-"+pollId]) && !args.ppt) {
+        console.error('Error: PollProcessorAndTally contract address is empty') 
+        return 1
+    }
+
+    const maciAddress = args.contract ? args.contract: contractAddrs["MACI"]
+    const pptAddress = args.ppt ? args.ppt: contractAddrs["PollProcessorAndTally-"+pollId]
 
 	// MACI contract
 	if (!validateEthAddress(maciAddress)) {
@@ -103,30 +82,23 @@
 		return {};
 	}
 
-	if (!(await contractExists(signer.provider, mpAddress))) {
-		console.error(
-			'Error: there is no contract deployed at the specified address'
-		);
-		return {};
-	}
-
-	if (!validateEthAddress(tallyAddress)) {
-		console.error('Error: invalid Tally contract address');
-		return {};
-	}
-	if (!validateEthAddress(subsidyAddress)) {
-		console.error('Error: invalid Subsidy contract address');
-		return {};
-	}
-
-	const [maciContractAbi] = parseArtifact('MACI');
-	const [pollContractAbi] = parseArtifact('Poll');
-	const [mpContractAbi] = parseArtifact('MessageProcessor');
-	const [tallyContractAbi] = parseArtifact('Tally');
-	const [subsidyContractAbi] = parseArtifact('Subsidy');
-	const [messageAqContractAbi] = parseArtifact('AccQueue');
-	const [vkRegistryContractAbi] = parseArtifact('VkRegistry');
-	const [verifierContractAbi] = parseArtifact('Verifier');
+    // PollProcessorAndTallyer contract
+    if (!validateEthAddress(pptAddress)) {
+        console.error('Error: invalid PollProcessorAndTallyer contract address')
+        return {}
+    }
+
+    if (! (await contractExists(signer.provider, pptAddress))) {
+        console.error('Error: there is no contract deployed at the specified address')
+        return {}
+    }
+
+    const [ maciContractAbi ] = parseArtifact('MACI')
+    const [ pollContractAbi ] = parseArtifact('Poll')
+    const [ pptContractAbi ] = parseArtifact('PollProcessorAndTallyer')
+    const [ messageAqContractAbi ] = parseArtifact('AccQueue')
+    const [ vkRegistryContractAbi ] = parseArtifact('VkRegistry')
+    const [ verifierContractAbi ] = parseArtifact('Verifier')
 
 	const maciContract = new ethers.Contract(
 		maciAddress,
@@ -152,11 +124,11 @@
 		signer
 	);
 
-	const subsidyContract = new ethers.Contract(
-		subsidyAddress,
-		subsidyContractAbi,
-		signer
-	);
+    const pptContract = new ethers.Contract(
+        pptAddress,
+        pptContractAbi,
+        signer,
+    )
 
 	const messageAqContract = new ethers.Contract(
 		(await pollContract.extContracts()).messageAq,
@@ -170,12 +142,12 @@
 		signer
 	);
 
-	const verifierContractAddress = await mpContract.verifier();
-	const verifierContract = new ethers.Contract(
-		verifierContractAddress,
-		verifierContractAbi,
-		signer
-	);
+    const verifierContractAddress = await pptContract.verifier()
+    const verifierContract = new ethers.Contract(
+        verifierContractAddress,
+        verifierContractAbi,
+        signer,
+    )
 
 	let data = {
 		processProofs: {},
@@ -247,10 +219,10 @@
 
 	const treeDepths = await pollContract.treeDepths();
 
-	let numBatchesProcessed = Number(await mpContract.numBatchesProcessed());
-	const messageRootOnChain = await messageAqContract.getMainRoot(
-		Number(treeDepths.messageTreeDepth)
-	);
+    let numBatchesProcessed = Number(await pptContract.numBatchesProcessed())
+    const messageRootOnChain = await messageAqContract.getMainRoot(
+        Number(treeDepths.messageTreeDepth),
+    )
 
 	const stateTreeDepth = Number(await maciContract.stateTreeDepth());
 	const onChainProcessVk = await vkRegistryContract.getProcessVk(
@@ -313,13 +285,11 @@
 
 		let currentSbCommitmentOnChain;
 
-		if (numBatchesProcessed === 0) {
-			currentSbCommitmentOnChain = BigInt(
-				await pollContract.currentSbCommitment()
-			);
-		} else {
-			currentSbCommitmentOnChain = BigInt(await mpContract.sbCommitment());
-		}
+        if (numBatchesProcessed === 0) {
+            currentSbCommitmentOnChain = BigInt(await pollContract.currentSbCommitment())
+        } else {
+            currentSbCommitmentOnChain = BigInt(await pptContract.sbCommitment())
+        }
 
 		if (
 			currentSbCommitmentOnChain.toString() !==
@@ -342,645 +312,20 @@
 			return 1;
 		}
 
-		const packedValsOnChain = BigInt(
-			await mpContract.genProcessMessagesPackedVals(
-				pollContract.address,
-				currentMessageBatchIndex,
-				numSignUps
-			)
-		).toString();
-
-		if (circuitInputs.packedVals !== packedValsOnChain) {
-			console.error('Error: packedVals mismatch.');
-			return 1;
-		}
-
-		const formattedProof = formatProofForVerifierContract(proof);
-
-		const publicInputHashOnChain = BigInt(
-			await mpContract.genProcessMessagesPublicInputHash(
-				pollContract.address,
-				currentMessageBatchIndex,
-				messageRootOnChain.toString(),
-				numSignUps,
-				circuitInputs.currentSbCommitment,
-				circuitInputs.newSbCommitment
-			)
-		);
-
-		if (publicInputHashOnChain.toString() !== publicInputs[0].toString()) {
-			console.error('Public input mismatch.');
-			return 1;
-		}
-
-		const isValidOnChain = await verifierContract.verify(
-			formattedProof,
-			onChainProcessVk,
-			publicInputHashOnChain.toString()
-		);
-
-		if (!isValidOnChain) {
-			console.error('Error: the verifier contract found the proof invalid.');
-			return 1;
-		}
-
-		let tx;
-		try {
-			tx = await mpContract.processMessages(
-				pollContract.address,
-				'0x' + BigInt(circuitInputs.newSbCommitment).toString(16),
-				formattedProof
-			);
-		} catch (e) {
-			console.error(txErr);
-			console.error(e);
-		}
-
-		const receipt = await tx.wait();
-
-		if (receipt.status !== 1) {
-			console.error(txErr);
-			return 1;
-		}
-
-		console.log(`Transaction hash: ${tx.hash}`);
-
-		// Wait for the node to catch up
-		numBatchesProcessed = Number(await mpContract.numBatchesProcessed());
-		let backOff = 1000;
-		let numAttempts = 0;
-		while (numBatchesProcessed !== i + 1) {
-			await delay(backOff);
-			backOff *= 1.2;
-			numAttempts++;
-			if (numAttempts >= 100) {
-				break;
-			}
-		}
-		console.log(`Progress: ${numBatchesProcessed} / ${totalMessageBatches}`);
-	}
-
-	if (numBatchesProcessed === totalMessageBatches) {
-		console.log('All message processing proofs have been submitted.');
-	}
-
-	// ------------------------------------------------------------------------
-	// subsidy calculation proofs
-	if (Object.keys(data.subsidyProofs).length !== 0) {
-		let rbi = Number(await subsidyContract.rbi());
-		let cbi = Number(await subsidyContract.cbi());
-		let numLeaves = numSignUps + 1;
-		let num1DBatches = Math.ceil(numLeaves / subsidyBatchSize);
-		let subsidyBatchNum = rbi * num1DBatches + cbi;
-		let totalBatchNum = (num1DBatches * (num1DBatches + 1)) / 2;
-		console.log(
-			`number of subsidy batch processed: ${subsidyBatchNum}, numleaf=${numLeaves}`
-		);
-
-		for (let i = subsidyBatchNum; i < totalBatchNum; i++) {
-			if (i == 0) {
-				await subsidyContract.updateSbCommitment(mpContract.address);
-			}
-			const { proof, circuitInputs, publicInputs } = data.subsidyProofs[i];
-
-			const subsidyCommitmentOnChain =
-				await subsidyContract.subsidyCommitment();
-			if (
-				subsidyCommitmentOnChain.toString() !==
-				circuitInputs.currentSubsidyCommitment
-			) {
-				console.error(`Error: subsidycommitment mismatch`);
-				return 1;
-			}
-			const packedValsOnChain = BigInt(
-				await subsidyContract.genSubsidyPackedVals(numSignUps)
-			);
-			if (circuitInputs.packedVals !== packedValsOnChain.toString()) {
-				console.error('Error: subsidy packedVals mismatch.');
-				return 1;
-			}
-			const currentSbCommitmentOnChain = await subsidyContract.sbCommitment();
-			if (
-				currentSbCommitmentOnChain.toString() !== circuitInputs.sbCommitment
-			) {
-				console.error('Error: currentSbCommitment mismatch.');
-				return 1;
-			}
-			const publicInputHashOnChain =
-				await subsidyContract.genSubsidyPublicInputHash(
-					numSignUps,
-					circuitInputs.newSubsidyCommitment
-				);
-
-			if (publicInputHashOnChain.toString() !== publicInputs[0]) {
-				console.error('Error: public input mismatch.');
-				return 1;
-			}
-
-			const txErr = 'Error: updateSubsidy() failed...';
-			const formattedProof = formatProofForVerifierContract(proof);
-			let tx;
-			try {
-				tx = await subsidyContract.updateSubsidy(
-					pollContract.address,
-					mpContract.address,
-					circuitInputs.newSubsidyCommitment,
-					formattedProof
-				);
-			} catch (e) {
-				console.error(txErr);
-				console.error(e);
-			}
-
-			const receipt = await tx.wait();
-
-			if (receipt.status !== 1) {
-				console.error(txErr);
-				return 1;
-			}
-
-			console.log(`Progress: ${subsidyBatchNum + 1} / ${totalBatchNum}`);
-			console.log(`Transaction hash: ${tx.hash}`);
-
-			// Wait for the node to catch up
-			let nrbi = Number(await subsidyContract.rbi());
-			let ncbi = Number(await subsidyContract.cbi());
-			let backOff = 1000;
-			let numAttempts = 0;
-			while (nrbi === rbi && ncbi === cbi) {
-				await delay(backOff);
-				backOff *= 1.2;
-				numAttempts++;
-				if (numAttempts >= 100) {
-					break;
-				}
-			}
-
-			rbi = nrbi;
-			cbi = ncbi;
-			subsidyBatchNum = rbi * num1DBatches + cbi;
-		}
-
-		if (subsidyBatchNum === totalBatchNum) {
-			console.log('All subsidy calculation proofs have been submitted.');
-			console.log();
-			console.log('OK');
-		}
-	}
-
-	// ------------------------------------------------------------------------
-	// Vote tallying proofs
-	const totalTallyBatches =
-		numSignUps < tallyBatchSize
-			? 1
-			: Math.floor(numSignUps / tallyBatchSize) + 1;
-
-	let tallyBatchNum = Number(await tallyContract.tallyBatchNum());
-
-	console.log();
-	if (tallyBatchNum < totalTallyBatches) {
-		console.log('Submitting proofs of vote tallying...');
-	}
-
-	for (let i = tallyBatchNum; i < totalTallyBatches; i++) {
-		if (i == 0) {
-			await tallyContract.updateSbCommitment(mpContract.address);
-		}
-
-		const batchStartIndex = i * tallyBatchSize;
-
-		const txErr = 'Error: tallyVotes() failed';
-		const { proof, circuitInputs, publicInputs } = data.tallyProofs[i];
-
-		const currentTallyCommitmentOnChain = await tallyContract.tallyCommitment();
-		if (
-			currentTallyCommitmentOnChain.toString() !==
-			circuitInputs.currentTallyCommitment
-		) {
-			console.error('Error: currentTallyCommitment mismatch.');
-			return 1;
-		}
-
-		const packedValsOnChain = BigInt(
-			await tallyContract.genTallyVotesPackedVals(
-				numSignUps,
-				batchStartIndex,
-				tallyBatchSize
-			)
-		);
-		if (circuitInputs.packedVals !== packedValsOnChain.toString()) {
-			console.error('Error: packedVals mismatch.');
-			return 1;
-		}
-
-		const currentSbCommitmentOnChain = await mpContract.sbCommitment();
-		if (currentSbCommitmentOnChain.toString() !== circuitInputs.sbCommitment) {
-			console.error('Error: currentSbCommitment mismatch.');
-			return 1;
-		}
-
-		const publicInputHashOnChain =
-			await tallyContract.genTallyVotesPublicInputHash(
-				numSignUps,
-				batchStartIndex,
-				tallyBatchSize,
-				circuitInputs.newTallyCommitment
-			);
-		if (publicInputHashOnChain.toString() !== publicInputs[0]) {
-			console.error(
-				`Error: public input mismatch. tallyBatchNum=${i}, onchain=${publicInputHashOnChain.toString()}, offchain=${
-					publicInputs[0]
-				}`
-			);
-			return 1;
-		}
-
-		const formattedProof = formatProofForVerifierContract(proof);
-		let tx;
-		try {
-			tx = await tallyContract.tallyVotes(
-				pollContract.address,
-				mpContract.address,
-				'0x' + BigInt(circuitInputs.newTallyCommitment).toString(16),
-				formattedProof
-			);
-		} catch (e) {
-			console.error(txErr);
-			console.error(e);
-		}
-
-		const receipt = await tx.wait();
-
-		if (receipt.status !== 1) {
-			console.error(txErr);
-			return 1;
-		}
-
-		console.log(`Progress: ${tallyBatchNum + 1} / ${totalTallyBatches}`);
-		console.log(`Transaction hash: ${tx.hash}`);
-
-		// Wait for the node to catch up
-		tallyBatchNum = Number(await tallyContract.tallyBatchNum());
-		let backOff = 1000;
-		let numAttempts = 0;
-		while (tallyBatchNum !== i + 1) {
-			await delay(backOff);
-			backOff *= 1.2;
-			numAttempts++;
-			if (numAttempts >= 100) {
-				break;
-			}
-		}
-	}
-
-	if (tallyBatchNum === totalTallyBatches) {
-		console.log('All vote tallying proofs have been submitted.');
-		console.log();
-		console.log('OK');
-	}
-
-	return 0;
-};
-
-export { proveOnChain, configureSubparser };
-=======
-    const parser = subparsers.addParser(
-        'proveOnChain',
-        { addHelp: true },
-    )
-
-    parser.addArgument(
-        ['-x', '--contract'],
-        {
-            type: 'string',
-            help: 'The MACI contract address',
-        }
-    )
-
-    parser.addArgument(
-        ['-o', '--poll-id'],
-        {
-            action: 'store',
-            required: true,
-            type: 'string',
-            help: 'The Poll ID',
-        }
-    )
-
-    parser.addArgument(
-        ['-q', '--mp'],
-        {
-            type: 'string',
-            help: 'The MessageProcessor contract address',
-        }
-    )
-
-    parser.addArgument(
-        ['-t', '--tally'],
-        {
-            type: 'string',
-            help: 'The Tally contract address',
-        }
-    )
-
-    parser.addArgument(
-        ['-s', '--subsidy'],
-        {
-            type: 'string',
-            help: 'The Subsidy contract address',
-        }
-    )
-    parser.addArgument(
-        ['-f', '--proof-dir'],
-        {
-            required: true,
-            type: 'string',
-            help: 'The proof output directory from the genProofs subcommand',
-        }
-    )
-}
-
-const proveOnChain = async (args: any) => {
-    const signer = await getDefaultSigner()
-    const pollId = Number(args.poll_id)
-
-    // check existence of contract addresses
-    let contractAddrs = readJSONFile(contractFilepath)
-    if ((!contractAddrs||!contractAddrs["MACI"]) && !args.contract) {
-        console.error('Error: MACI contract address is empty') 
-        return 1
-    }
-    if ((!contractAddrs||!contractAddrs["MessageProcessor-"+pollId]) && !args.mp) {
-        console.error('Error: MessageProcessor contract address is empty') 
-        return 1
-    }
-    if ((!contractAddrs||!contractAddrs["Tally-"+pollId]) && !args.tally) {
-        console.error('Error: Tally contract address is empty') 
-        return 1
-    }
-    if ((!contractAddrs||!contractAddrs["Subsidy-"+pollId]) && !args.subsidy) {
-        console.error('Error: Subsidy contract address is empty') 
-        return 1
-    }
-
-    const maciAddress = args.contract ? args.contract: contractAddrs["MACI"]
-    const mpAddress = args.mp ? args.mp : contractAddrs["MessageProcessor-"+pollId]
-    const tallyAddress = args.tally ? args.tally : contractAddrs["Tally-"+pollId]
-    const subsidyAddress = args.subsidy ? args.subsidy : contractAddrs["Subsidy-"+pollId]
-
-    // MACI contract
-    if (!validateEthAddress(maciAddress)) {
-        console.error('Error: invalid MACI contract address')
-        return {}
-    }
-
-    // MessageProcessor contract
-    if (!validateEthAddress(mpAddress)) {
-        console.error('Error: invalid MessageProcessor contract address')
-        return {}
-    }
-
-    if (! (await contractExists(signer.provider, mpAddress))) {
-        console.error('Error: there is no contract deployed at the specified address')
-        return {}
-    }
-
-
-    if (!validateEthAddress(tallyAddress)) {
-        console.error('Error: invalid Tally contract address')
-        return {}
-    }
-    if (!validateEthAddress(subsidyAddress)) {
-        console.error('Error: invalid Subsidy contract address')
-        return {}
-    }
-
-    const [ maciContractAbi ] = parseArtifact('MACI')
-    const [ pollContractAbi ] = parseArtifact('Poll')
-    const [ mpContractAbi ] = parseArtifact('MessageProcessor')
-    const [ tallyContractAbi ] = parseArtifact('Tally')
-    const [ subsidyContractAbi ] = parseArtifact('Subsidy')
-    const [ messageAqContractAbi ] = parseArtifact('AccQueue')
-    const [ vkRegistryContractAbi ] = parseArtifact('VkRegistry')
-    const [ verifierContractAbi ] = parseArtifact('Verifier')
-
-	const maciContract = new ethers.Contract(
-        maciAddress,
-        maciContractAbi,
-        signer,
-    )
-
-    const pollAddr = await maciContract.polls(pollId)
-    if (! (await contractExists(signer.provider, pollAddr))) {
-        console.error('Error: there is no Poll contract with this poll ID linked to the specified MACI contract.')
-        return 1
-    }
-
-    const pollContract = new ethers.Contract(
-        pollAddr,
-        pollContractAbi,
-        signer,
-    )
-
-    const mpContract = new ethers.Contract(
-        mpAddress,
-        mpContractAbi,
-        signer,
-    )
-
-    const tallyContract = new ethers.Contract(
-        tallyAddress,
-        tallyContractAbi,
-        signer,
-    )
-
-    const subsidyContract = new ethers.Contract(
-        subsidyAddress,
-        subsidyContractAbi,
-        signer,
-    )
-
-    const messageAqContract = new ethers.Contract(
-        (await pollContract.extContracts()).messageAq,
-        messageAqContractAbi,
-        signer,
-    )
-
-    const vkRegistryContract = new ethers.Contract(
-        (await pollContract.extContracts()).vkRegistry,
-        vkRegistryContractAbi,
-        signer,
-    )
-
-    const verifierContractAddress = await mpContract.verifier()
-    const verifierContract = new ethers.Contract(
-        verifierContractAddress,
-        verifierContractAbi,
-        signer,
-    )
-
-    let data = {
-        processProofs: {},
-        tallyProofs: {},
-        subsidyProofs: {},
-    }
-
-    let numProcessProofs = 0
-
-    if (typeof args.proof_file === 'object' && args.proof_file !== null) {
-        // Argument is a javascript object
-        data = args.proof_file
-    } else {
-        // Read the proof directory
-        const filenames = fs.readdirSync(args.proof_dir)
-        for (let i = 0; i < filenames.length; i ++) {
-            const filename = filenames[i]
-            const filepath = path.join(args.proof_dir, filename)
-            let match = filename.match(/process_(\d+)/)
-            if (match != null) {
-                data.processProofs[Number(match[1])] = JSON.parse(fs.readFileSync(filepath).toString())
-                numProcessProofs ++
-                continue
-            }
-
-            match = filename.match(/tally_(\d+)/)
-            if (match != null) {
-                data.tallyProofs[Number(match[1])] = JSON.parse(fs.readFileSync(filepath).toString())
-                continue
-            }
-            match = filename.match(/subsidy_(\d+)/)
-            if (match != null) {
-                data.subsidyProofs[Number(match[1])] = JSON.parse(fs.readFileSync(filepath).toString())
-                continue
-            }
-        }
-    }
-
-    const numSignUpsAndMessages = await pollContract.numSignUpsAndMessages()
-    const numSignUps = Number(numSignUpsAndMessages[0])
-    const numMessages = Number(numSignUpsAndMessages[1])
-    const batchSizes = await pollContract.batchSizes()
-    const messageBatchSize = Number(batchSizes.messageBatchSize)
-    const tallyBatchSize = Number(batchSizes.tallyBatchSize)
-    const subsidyBatchSize = Number(batchSizes.subsidyBatchSize)
-    let totalMessageBatches = numMessages <= messageBatchSize ?
-        1
-        : 
-        Math.floor(numMessages / messageBatchSize)
-
-    if (numMessages > messageBatchSize && numMessages % messageBatchSize > 0) {
-        totalMessageBatches ++
-    }
-
-    if (numProcessProofs !== totalMessageBatches) {
-        console.error(
-            `Error: ${args.proof_file} does not have the correct ` +
-            `number of message processing proofs ` +
-            `(expected ${totalMessageBatches}, got ${numProcessProofs}.`,
-        )
-    }
-
-    const treeDepths = await pollContract.treeDepths()
-
-    let numBatchesProcessed = Number(await mpContract.numBatchesProcessed())
-    const messageRootOnChain = await messageAqContract.getMainRoot(
-        Number(treeDepths.messageTreeDepth),
-    )
-
-    const stateTreeDepth = Number(await maciContract.stateTreeDepth())
-    const onChainProcessVk = await vkRegistryContract.getProcessVk(
-        stateTreeDepth,
-        treeDepths.messageTreeDepth,
-        treeDepths.voteOptionTreeDepth,
-        messageBatchSize,
-    )
-
-
-    const dd = await pollContract.getDeployTimeAndDuration()
-    const pollEndTimestampOnChain = BigInt(dd[0]) + BigInt(dd[1])
-
-    if (numBatchesProcessed < totalMessageBatches) {
-        console.log('Submitting proofs of message processing...')
-    }
-
-    for (let i = numBatchesProcessed; i < totalMessageBatches; i ++) {
-        //const currentMessageBatchIndex = Number(await pptContract.currentMessageBatchIndex())
-        let currentMessageBatchIndex
-        if (numBatchesProcessed === 0) {
-            const r = numMessages % messageBatchSize
-            if (r === 0) {
-                currentMessageBatchIndex = Math.floor(numMessages / messageBatchSize) * messageBatchSize
-            } else {
-                currentMessageBatchIndex = numMessages
-            }
-
-            if (currentMessageBatchIndex > 0) {
-                if (r === 0) {
-                    currentMessageBatchIndex -= messageBatchSize
-                } else {
-                    currentMessageBatchIndex -= r
-                }
-            }
-        } else {
-            currentMessageBatchIndex = (totalMessageBatches - numBatchesProcessed) * messageBatchSize
-        }
-
-        if (numBatchesProcessed > 0 && currentMessageBatchIndex > 0) {
-            currentMessageBatchIndex -= messageBatchSize
-        }
-
-        const txErr = 'Error: processMessages() failed'
-        const { proof, circuitInputs, publicInputs } = data.processProofs[i]
-
-        // Perform checks
-        if (circuitInputs.pollEndTimestamp !== pollEndTimestampOnChain.toString()) {
-            console.error('Error: pollEndTimestamp mismatch.')
-            return 1
-        }
-
-        if (BigInt(circuitInputs.msgRoot).toString() !== messageRootOnChain.toString()) {
-            console.error('Error: message root mismatch.')
-            return 1
-        }
-
-        let currentSbCommitmentOnChain
-
-        if (numBatchesProcessed === 0) {
-            currentSbCommitmentOnChain = BigInt(await pollContract.currentSbCommitment())
-        } else {
-            currentSbCommitmentOnChain = BigInt(await mpContract.sbCommitment())
-        }
-
-        if (currentSbCommitmentOnChain.toString() !== circuitInputs.currentSbCommitment) {
-            console.error('Error: currentSbCommitment mismatch.')
-            return 1
-        }
-
-        const coordPubKeyHashOnChain = BigInt(await pollContract.coordinatorPubKeyHash())
-        if (
-            hashLeftRight(
-                BigInt(circuitInputs.coordPubKey[0]),
-                BigInt(circuitInputs.coordPubKey[1]),
-            ).toString() !== coordPubKeyHashOnChain.toString()
-        ) {
-            console.error('Error: coordPubKey mismatch.')
-            return 1
-        }
-
-        const packedValsOnChain = BigInt(await mpContract.genProcessMessagesPackedVals(
+        const packedValsOnChain = BigInt(await pptContract.genProcessMessagesPackedVals(
             pollContract.address,
             currentMessageBatchIndex,
             numSignUps,
         )).toString()
 
-        if (circuitInputs.packedVals !== packedValsOnChain) {
-            console.error('Error: packedVals mismatch.')
-            return 1
-        }
-
-        const formattedProof = formatProofForVerifierContract(proof)
-
-        const publicInputHashOnChain = BigInt(await mpContract.genProcessMessagesPublicInputHash(
+		if (circuitInputs.packedVals !== packedValsOnChain) {
+			console.error('Error: packedVals mismatch.');
+			return 1;
+		}
+
+		const formattedProof = formatProofForVerifierContract(proof);
+
+        const publicInputHashOnChain = BigInt(await pptContract.genProcessMessagesPublicInputHash(
             pollContract.address,
             currentMessageBatchIndex,
             messageRootOnChain.toString(),
@@ -989,25 +334,25 @@
             circuitInputs.newSbCommitment,
         ))
 
-        if (publicInputHashOnChain.toString() !== publicInputs[0].toString()) {
-            console.error('Public input mismatch.')
-            return 1
-        }
-
-        const isValidOnChain = await verifierContract.verify(
-            formattedProof,
-            onChainProcessVk,
-            publicInputHashOnChain.toString(),
-        )
-
-        if (!isValidOnChain) {
-            console.error('Error: the verifier contract found the proof invalid.')
-            return 1
-        }
+		if (publicInputHashOnChain.toString() !== publicInputs[0].toString()) {
+			console.error('Public input mismatch.');
+			return 1;
+		}
+
+		const isValidOnChain = await verifierContract.verify(
+			formattedProof,
+			onChainProcessVk,
+			publicInputHashOnChain.toString()
+		);
+
+		if (!isValidOnChain) {
+			console.error('Error: the verifier contract found the proof invalid.');
+			return 1;
+		}
 
         let tx
         try {
-            tx = await mpContract.processMessages(
+            tx = await pptContract.processMessages(
                 pollContract.address,
                 '0x' + BigInt(circuitInputs.newSbCommitment).toString(16),
                 formattedProof,
@@ -1017,17 +362,17 @@
             console.error(e)
         }
 
-        const receipt = await tx.wait()
-
-        if (receipt.status !== 1) {
-            console.error(txErr)
-            return 1
-        }
-
-        console.log(`Transaction hash: ${tx.hash}`)
+		const receipt = await tx.wait();
+
+		if (receipt.status !== 1) {
+			console.error(txErr);
+			return 1;
+		}
+
+		console.log(`Transaction hash: ${tx.hash}`);
 
         // Wait for the node to catch up
-        numBatchesProcessed = Number(await mpContract.numBatchesProcessed())
+        numBatchesProcessed = Number(await pptContract.numBatchesProcessed())
         let backOff = 1000
         let numAttempts = 0
         while (numBatchesProcessed !== i + 1) {
@@ -1041,15 +386,15 @@
         console.log(`Progress: ${numBatchesProcessed} / ${totalMessageBatches}`)
     }
 
-    if (numBatchesProcessed === totalMessageBatches) {
-        console.log('All message processing proofs have been submitted.')
-    }
+	if (numBatchesProcessed === totalMessageBatches) {
+		console.log('All message processing proofs have been submitted.');
+	}
 
     // ------------------------------------------------------------------------
     // subsidy calculation proofs
     if (Object.keys(data.subsidyProofs).length !== 0) {
-        let rbi = Number(await subsidyContract.rbi())
-        let cbi = Number(await subsidyContract.cbi())
+        let rbi = Number(await pptContract.rbi())
+        let cbi = Number(await pptContract.cbi())
         let numLeaves = numSignUps + 1
         let num1DBatches = Math.ceil(numLeaves/subsidyBatchSize)
         let subsidyBatchNum = rbi * num1DBatches + cbi
@@ -1057,30 +402,26 @@
         console.log(`number of subsidy batch processed: ${subsidyBatchNum}, numleaf=${numLeaves}`)
 
         for (let i = subsidyBatchNum; i < totalBatchNum; i++) {
-
-            if (i == 0) {
-                await subsidyContract.updateSbCommitment(mpContract.address)
-            }
             const { proof, circuitInputs, publicInputs } = data.subsidyProofs[i]
     
-            const subsidyCommitmentOnChain = await subsidyContract.subsidyCommitment()
+            const subsidyCommitmentOnChain = await pptContract.subsidyCommitment()
             if (subsidyCommitmentOnChain.toString() !== circuitInputs.currentSubsidyCommitment) {
                 console.error(`Error: subsidycommitment mismatch`)
                 return 1
             }
             const packedValsOnChain = BigInt(
-                await subsidyContract.genSubsidyPackedVals(numSignUps)
+                await pptContract.genSubsidyPackedVals(numSignUps)
             )
             if (circuitInputs.packedVals !== packedValsOnChain.toString()) {
                 console.error('Error: subsidy packedVals mismatch.')
                 return 1
             }
-            const currentSbCommitmentOnChain = await subsidyContract.sbCommitment()
+            const currentSbCommitmentOnChain = await pptContract.sbCommitment()
             if (currentSbCommitmentOnChain.toString() !== circuitInputs.sbCommitment) {
                 console.error('Error: currentSbCommitment mismatch.')
                 return 1
             }
-            const publicInputHashOnChain = await subsidyContract.genSubsidyPublicInputHash(
+            const publicInputHashOnChain = await pptContract.genSubsidyPublicInputHash(
                 numSignUps,
                 circuitInputs.newSubsidyCommitment,
             )
@@ -1094,9 +435,8 @@
             const formattedProof = formatProofForVerifierContract(proof)
             let tx
             try {
-                tx = await subsidyContract.updateSubsidy(
+                tx = await pptContract.updateSubsidy(
                     pollContract.address,
-                    mpContract.address,
                     circuitInputs.newSubsidyCommitment,
                     formattedProof,
                 )
@@ -1116,8 +456,8 @@
             console.log(`Transaction hash: ${tx.hash}`)
     
             // Wait for the node to catch up
-            let nrbi = Number(await subsidyContract.rbi())
-            let ncbi = Number(await subsidyContract.cbi())
+            let nrbi = Number(await pptContract.rbi())
+            let ncbi = Number(await pptContract.cbi())
             let backOff = 1000
             let numAttempts = 0
             while (nrbi === rbi && ncbi === cbi) {
@@ -1141,39 +481,38 @@
         }
     }
 
-    // ------------------------------------------------------------------------
-    // Vote tallying proofs
-    const totalTallyBatches = numSignUps < tallyBatchSize ?
-        1
-        :
-        Math.floor(numSignUps / tallyBatchSize) + 1
-
-    let tallyBatchNum = Number(await tallyContract.tallyBatchNum())
-
-    console.log()
-    if (tallyBatchNum < totalTallyBatches) {
-        console.log('Submitting proofs of vote tallying...')
-    }
-
-    for (let i = tallyBatchNum; i < totalTallyBatches; i ++) {
-
-        if (i == 0) {
-            await tallyContract.updateSbCommitment(mpContract.address)
-        }
+	// ------------------------------------------------------------------------
+	// Vote tallying proofs
+	const totalTallyBatches =
+		numSignUps < tallyBatchSize
+			? 1
+			: Math.floor(numSignUps / tallyBatchSize) + 1;
+
+    let tallyBatchNum = Number(await pptContract.tallyBatchNum())
+
+	console.log();
+	if (tallyBatchNum < totalTallyBatches) {
+		console.log('Submitting proofs of vote tallying...');
+	}
+
+	for (let i = tallyBatchNum; i < totalTallyBatches; i++) {
+		if (i == 0) {
+			await tallyContract.updateSbCommitment(mpContract.address);
+		}
 
         const batchStartIndex = i * tallyBatchSize
 
-        const txErr = 'Error: tallyVotes() failed'
-        const { proof, circuitInputs, publicInputs } = data.tallyProofs[i]
-
-        const currentTallyCommitmentOnChain = await tallyContract.tallyCommitment()
+		const txErr = 'Error: tallyVotes() failed';
+		const { proof, circuitInputs, publicInputs } = data.tallyProofs[i];
+
+        const currentTallyCommitmentOnChain = await pptContract.tallyCommitment()
         if (currentTallyCommitmentOnChain.toString() !== circuitInputs.currentTallyCommitment) {
             console.error('Error: currentTallyCommitment mismatch.')
             return 1
         }
 
         const packedValsOnChain = BigInt(
-            await tallyContract.genTallyVotesPackedVals(
+            await pptContract.genTallyVotesPackedVals(
                 numSignUps,
                 batchStartIndex,
                 tallyBatchSize,
@@ -1184,29 +523,28 @@
             return 1
         }
 
-        const currentSbCommitmentOnChain = await mpContract.sbCommitment()
+        const currentSbCommitmentOnChain = await pptContract.sbCommitment()
         if (currentSbCommitmentOnChain.toString() !== circuitInputs.sbCommitment) {
             console.error('Error: currentSbCommitment mismatch.')
             return 1
         }
 
-        const publicInputHashOnChain = await tallyContract.genTallyVotesPublicInputHash(
+        const publicInputHashOnChain = await pptContract.genTallyVotesPublicInputHash(
             numSignUps,
             batchStartIndex,
             tallyBatchSize,
             circuitInputs.newTallyCommitment,
         )
         if (publicInputHashOnChain.toString() !== publicInputs[0]) {
-            console.error(`Error: public input mismatch. tallyBatchNum=${i}, onchain=${publicInputHashOnChain.toString()}, offchain=${publicInputs[0]}`)
+            console.error('Error: public input mismatch.')
             return 1
         }
 
         const formattedProof = formatProofForVerifierContract(proof)
         let tx
         try {
-            tx = await tallyContract.tallyVotes(
+            tx = await pptContract.tallyVotes(
                 pollContract.address,
-                mpContract.address,
                 '0x' + BigInt(circuitInputs.newTallyCommitment).toString(16),
                 formattedProof,
             )
@@ -1215,18 +553,18 @@
             console.error(e)
         }
 
-        const receipt = await tx.wait()
-
-        if (receipt.status !== 1) {
-            console.error(txErr)
-            return 1
-        }
-
-        console.log(`Progress: ${tallyBatchNum + 1} / ${totalTallyBatches}`)
-        console.log(`Transaction hash: ${tx.hash}`)
+		const receipt = await tx.wait();
+
+		if (receipt.status !== 1) {
+			console.error(txErr);
+			return 1;
+		}
+
+		console.log(`Progress: ${tallyBatchNum + 1} / ${totalTallyBatches}`);
+		console.log(`Transaction hash: ${tx.hash}`);
 
         // Wait for the node to catch up
-        tallyBatchNum = Number(await tallyContract.tallyBatchNum())
+        tallyBatchNum = Number(await pptContract.tallyBatchNum())
         let backOff = 1000
         let numAttempts = 0
         while (tallyBatchNum !== i + 1) {
@@ -1239,18 +577,13 @@
         }
     }
 
-    if (tallyBatchNum === totalTallyBatches) {
-        console.log('All vote tallying proofs have been submitted.')
-        console.log()
-        console.log('OK')
-    }
-
+	if (tallyBatchNum === totalTallyBatches) {
+		console.log('All vote tallying proofs have been submitted.');
+		console.log();
+		console.log('OK');
+	}
 
     return 0
 }
 
-export {
-    proveOnChain,
-    configureSubparser,
-}
->>>>>>> fb854c21
+export { proveOnChain, configureSubparser };